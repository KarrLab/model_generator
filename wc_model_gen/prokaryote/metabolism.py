""" Generator for metabolism submodels based on KBs for random in silico organisms

:Author: Balazs Szigeti <balazs.szigeti@mssm.edu>
:Author: Jonathan Karr <karr@mssm.edu>
:Author: Ashwin Srinivasan <ashwins@mit.edu>
:Author: Arthur Goldberg <Arthur.Goldberg@mssm.edu>
:Date: 2018-06-11
:Copyright: 2018, Karr Lab
:License: MIT

TODO: improve terminology to better distinguish this and the metabolism species generation
"""

from scipy.constants import Avogadro
<<<<<<< HEAD
from wc_onto import onto
=======
from wc_onto import onto as wc_ontology
>>>>>>> 8d6277c2
from wc_utils.util.units import unit_registry
import numpy
import wc_lang
import wc_kb
import wc_model_gen


class MetabolismSubmodelGenerator(wc_model_gen.SubmodelGenerator):
    """ Generator for metabolism submodel """

    # self.reaction_scale is the number of molecules transfered / converted with each reaction.
    # Increasing the number reduces the number of metabolic reactions, significantly reducing simulation time
    reaction_scale = 100

    def gen_reactions(self):
        """ Generate reactions assocated with min model

        Raises:
            :obj:`ValueError:` if any phosphate species are missing from the model
        """

        # Get species, model components
        cell = self.knowledge_base.cell
        model = self.model
        submodel = model.submodels.get_one(id='metabolism')
        c = model.compartments.get_one(id='c')
        e = model.compartments.get_one(id='e')
        h_type = model.species_types.get_one(id='h')
        h2o = model.species_types.get_one(id='h2o').species.get_one(compartment=c)
        h = model.species_types.get_one(id='h').species.get_one(compartment=c)
        pi = model.species_types.get_one(id='pi').species.get_one(compartment=c)
        adp = model.species_types.get_one(id='adp').species.get_one(compartment=c)

        # Get species involved in reaction
        mpps = {}
        for id in ['ump', 'amp', 'cmp', 'gmp']:
            mpps[id] = model.species_types.get_one(id=id)

        dpps = {}
        for id in ['udp', 'adp', 'cdp', 'gdp']:
            dpps[id] = model.species_types.get_one(id=id)

        tpps = {}
        for id in ['utp', 'atp', 'ctp', 'gtp']:
            tpps[id] = model.species_types.get_one(id=id)

        # Confirm that all phosphate species were found
        missing = []
        for d in [tpps, dpps, mpps]:
            for id, pps_type in d.items():
                if pps_type is None:
                    missing.append(id)
        if missing:
            raise ValueError("'{}' not found in model.species".format(', '.join(missing)))

        # Generate reactions associated with nucleophosphate maintenance
        for dpp, tripp in zip(dpps.values(), tpps.values()):

            # get/create species
            dpp_e = model.species.get_or_create(species_type=dpp,   compartment=e)
            dpp_c = model.species.get_or_create(species_type=dpp,   compartment=c)
            tripp_c = model.species.get_or_create(species_type=tripp, compartment=c)
            dpp_e.id = dpp_e.gen_id()
            dpp_c.id = dpp_c.gen_id()
            tripp_c.id = tripp_c.gen_id()

            # Create transfer reaction
            rxn = model.reactions.get_or_create(submodel=submodel, id='transfer_'+dpp.id)
            rxn.participants = []
            rxn.participants.add(dpp_e.species_coefficients.get_or_create(coefficient=-self.reaction_scale))
            rxn.participants.add(dpp_c.species_coefficients.get_or_create(coefficient=self.reaction_scale))

            # Create conversion reactions
            rxn = model.reactions.get_or_create(submodel=submodel, id='conversion_'+dpp.id+'_'+tripp.id)
            rxn.participants = []
            rxn.participants.add(dpp_c.species_coefficients.get_or_create(coefficient=-self.reaction_scale))
            rxn.participants.add(pi.species_coefficients.get_or_create(coefficient=-self.reaction_scale))
            # rxn.participants.add(h.species_coefficients.get_or_create(coefficient=-self.reaction_scale))

            rxn.participants.add(tripp_c.species_coefficients.get_or_create(coefficient=self.reaction_scale))
            # rxn.participants.add(h.species_coefficients.get_or_create(coefficient=self.reaction_scale))
            rxn.participants.add(h2o.species_coefficients.get_or_create(coefficient=self.reaction_scale))

        # Generate reactions associated with tRna/AA maintenece
        for observable_kb in cell.observables:
            if observable_kb.id[0:5] == 'tRNA_':
                rxn = model.reactions.get_or_create(submodel=submodel, id='transfer_'+observable_kb.name)
                rxn.participants = []

                for tRNA_specie_kb in observable_kb.expression.species:
                    tRNA_specie_type_model = model.species_types.get_one(id=tRNA_specie_kb.species_type.id)
                    tRNA_model = tRNA_specie_type_model.species.get_one(compartment=c)

                    trna_e = model.species.get_or_create(
                        species_type=tRNA_model.species_type,
                        compartment=e)
                    trna_c = model.species.get_or_create(
                        species_type=tRNA_model.species_type,
                        compartment=c)
                    trna_e.id = trna_e.gen_id()
                    trna_c.id = trna_c.gen_id()
                    rxn.participants.add(trna_e.species_coefficients.get_or_create(coefficient=-self.reaction_scale))
                    rxn.participants.add(trna_c.species_coefficients.get_or_create(coefficient=self.reaction_scale))

        # Generate reactions associated with H maintenece
        rxn = model.reactions.get_or_create(submodel=submodel, id='transfer_h')
        rxn.participants = []

        h_e = model.species.get_or_create(species_type=h_type, compartment=e)
        h_c = model.species.get_or_create(species_type=h_type, compartment=c)
        h_e.id = h_e.gen_id()
        h_c.id = h_c.gen_id()
        rxn.participants.add(h_e.species_coefficients.get_or_create(coefficient=-self.reaction_scale))
        rxn.participants.add(h_c.species_coefficients.get_or_create(coefficient=self.reaction_scale))

    def gen_rate_laws(self):
        """ Generate rate laws associated with min metabolism model

            Raises:
                :obj:`ValueError:` if any phosphate species are missing from the model
                :obj:`Exception:` if there is a reaction with unexpected ID
        """
        cell = self.knowledge_base.cell
        model = self.model
        submodels = self.model.submodels
        submodel = model.submodels.get_one(id='metabolism')
        c = model.compartments.get_one(id='c')
        e = model.compartments.get_one(id='e')
        volume = cell.parameters.get_one(id='mean_volume').value
        cc_length = cell.parameters.get_one(id='mean_doubling_time').value

        # Calculate rates
        mpp_transfer_rate = self.calc_mpp_transfer_rate()
        mpp_conversion_rate = self.calc_mpp_conversion_rate() + mpp_transfer_rate
        aa_transfer_rate = self.calc_aa_transfer_rate()
        h_transfer_rate = self.calc_h_transfer_rate()

        # Loop through reactions and set rate laws
        for rxn in submodel.reactions:

            # Reactions imported from KB have rate laws defined
            if rxn.id.endswith('_kb'):
                continue

            rate_law = model.rate_laws.create(
                reaction=rxn,
                direction=wc_lang.RateLawDirection.forward)
            rate_law.id = rate_law.gen_id()

            param = model.parameters.create(id='k_cat_{}'.format(rxn.id),
<<<<<<< HEAD
                                            type=onto['WC:k_cat'],
=======
                                            type=wc_ontology['WC:k_cat'],
>>>>>>> 8d6277c2
                                            units=unit_registry.parse_units('s^-1'))

            # Rates for transfer reactions from extracellular space
            if rxn.id[0:9] == 'transfer_':
                # tRNA transfer
                if rxn.id[-8:-4] == 'tRNA':
                    param.value = 0.0000000000589232

                # Monophosphate reaction
                elif rxn.id[-2:] == 'dp':
                    param.value = mpp_transfer_rate

                # Hydrogen transfer
                elif rxn.id[-1:] == 'h':
                    param.value = h_transfer_rate

                else:
                    raise Exception('{}: invalid reaction id, no associated rate law is defined.'.format(rxn.id))

            elif rxn.id[0:11] == 'conversion_':
                param.value = mpp_conversion_rate

            else:
                raise Exception('{}: invalid reaction id, no associated rate law is defined.'.format(rxn.id))

            rate_law.expression, error = wc_lang.RateLawExpression.deserialize(param.id, {
                wc_lang.Parameter: {param.id: param},
            })
            assert error is None, str(error)

        # Apply correction terms if translation submodel is present
        # if model.submodels.get_one(id='translation'):
        #    gtp_corr_rate = self.calc_gtp_corr_rate()
        #    model.parameters.get_one(id='k_cat_transfer_gmp').value += gtp_corr_rate
        #    model.parameters.get_one(id='k_cat_conversion_gmp_gtp').value += gtp_corr_rate

    """ Auxiliary functions """

    def calc_h_transfer_rate(self):
        """ Calculates the rate of H transfer from the extracellular space """
        kb = self.knowledge_base

        # Calculate # of H needed on avg per transcription reaction
        avg_H_per_transcription = self.calc_h_per_transcript()

        # Calculate avg # of transcription reactions over CC = # of initial RNAs + # of degrad rxns
        rnas_kb = kb.cell.species_types.get(__type=wc_kb.prokaryote_schema.RnaSpeciesType)
        n_degrad_rxns = self.calc_rna_degrad_rxns()
        n_rnas = self.calc_rna_copy_num() * len(rnas_kb)
        n_transcription_rxns = n_rnas + n_degrad_rxns

        # Calculate the # of H molecules needed to be transfered over the CC
        n_h_transfer = (n_transcription_rxns - n_degrad_rxns) * avg_H_per_transcription

        # Each transfer reactions transports 10 TPs, thus the final /10
        cc_length = kb.cell.parameters.get_one(id='mean_doubling_time').value
        h_transfer_rate = n_h_transfer / cc_length / self.reaction_scale
        return h_transfer_rate

    def calc_mpp_transfer_rate(self):
        """ Calculates the rate of monophosphate transfer from the extracellular space """

        # Calculate # of new TPP molecules needed = # of TPP molecules tied up in RNAs at T=0
        avg_tpp_per_rna = self.calc_tpp_per_rna()
        avg_rna_copy_num = self.calc_rna_copy_num()

        rnas_kb = self.knowledge_base.cell.species_types.get(__type=wc_kb.prokaryote_schema.RnaSpeciesType)
        tpp_in_cell = avg_tpp_per_rna*avg_rna_copy_num*len(rnas_kb)

        cc_length = self.knowledge_base.cell.parameters.get_one(id='mean_doubling_time').value
        mpp_transfer_rate = (tpp_in_cell/cc_length/self.reaction_scale)

        return mpp_transfer_rate

    def calc_aa_transfer_rate(self):
        """ Calculates the rate of monophosphate transfer from the extracellular space """

        # Calculate # of new AA molecules needed = # of AA molecules tied up in prots at t=0
        avg_aa_per_prot = self.calc_aa_per_prot()
        avg_prot_copy_num = self.calc_prot_copy_num()

        prots_kb = self.knowledge_base.cell.species_types.get(__type=wc_kb.prokaryote_schema.ProteinSpeciesType)
        aa_in_cell = avg_aa_per_prot*avg_prot_copy_num*len(prots_kb)

        cc_length = self.knowledge_base.cell.parameters.get_one(id='mean_doubling_time').value
        aa_transfer_rate = (aa_in_cell/cc_length/self.reaction_scale)

        return aa_transfer_rate

    def calc_mpp_conversion_rate(self):
        """ Calculates the rate of conversion from mono- to triphosphate molecules """
        # Calculate expected # of degradation reactions over CC
        n_rna_deg_rxns = self.calc_rna_degrad_rxns()

        # Calculate avg # of mpps produced per degrad rxns; same as TPP content of RNAs
        avg_mpp_per_deg_rxn = self.calc_tpp_per_rna()

        # Calculate # of mpps needed to be converted
        n_mpp_to_convert = avg_mpp_per_deg_rxn*n_rna_deg_rxns

        cc_length = self.knowledge_base.cell.parameters.get_one(id='mean_doubling_time').value
        mpp_conversion_rate = n_mpp_to_convert/cc_length/self.reaction_scale

        return mpp_conversion_rate  # This is only the rate from degradation, needs to add new mpp conversion!

    def calc_tpp_per_rna(self):
        """ Calculates the average triphosphate content of RNAs """

        cell = self.knowledge_base.cell
        model = self.model

        n_tpp = 0
        rnas_kb = cell.species_types.get(__type=wc_kb.prokaryote_schema.RnaSpeciesType)
        for rna_kb in rnas_kb:
            n_tpp += rna_kb.get_seq().count('A')
            n_tpp += rna_kb.get_seq().count('C')
            n_tpp += rna_kb.get_seq().count('G')
            n_tpp += rna_kb.get_seq().count('U')

        avg_tpp_per_rna = n_tpp/4/len(rnas_kb)

        return avg_tpp_per_rna

    def calc_aa_per_prot(self):
        """ Calculates the average amino acid content of proteins """
        cell = self.knowledge_base.cell
        model = self.model

        proteins_kb = cell.species_types.get(__type=wc_kb.prokaryote_schema.ProteinSpeciesType)
        n_aa = 0
        for protein_kb in proteins_kb:
            n_aa += len(protein_kb.get_seq())

        observables_kb = cell.observables
        n_trnas = 0  # we need to count n of TRNAs, since in reduced models there are only 4
        for observable in observables_kb:
            if observable.id[0:5] == 'tRNA_':
                n_trnas += 1

        avg_aa_per_prot = n_aa/(n_trnas*len(proteins_kb))

        return avg_aa_per_prot

    def calc_h_per_transcript(self):
        """ Calculates the average H needed for a transcription reaction """
        submodel = self.model.submodels.get_one(id='transcription')

        h_per_transcript = []
        for rxn in submodel.reactions:
            n_h = 0
            for part in rxn.participants:
                if part.species.species_type.id == 'h':
                    n_h += part.coefficient
            h_per_transcript.append(n_h)

        avg_H_per_transcript = numpy.mean(h_per_transcript)

        return avg_H_per_transcript

    def calc_gtp_per_translate(self):
        """ Calculates the average GTP needed for a translation reaction """
        submodel = self.model.submodels.get_one(id='translation')

        gtp_per_translation = []
        for rxn in submodel.reactions:
            for part in rxn.participants:
                if part.species.species_type.id == 'gtp':
                    gtp_per_translation.append(abs(part.coefficient))

        avg_gtp_per_translate = numpy.mean(gtp_per_translation)

        return avg_gtp_per_translate

    def calc_rna_degrad_rxns(self):
        """ Calculates the expected # of RNA degradation reactions over the CC"""

        cytosol_lang = self.model.compartments.get_one(id='c')
        cytosol_kb = self.knowledge_base.cell.compartments.get_one(id='c')
<<<<<<< HEAD
        rnas_lang = self.model.species_types.get(type=onto['WC:RNA'])  # RNA
        cc_length = self.knowledge_base.cell.properties.get_one(id='mean_doubling_time').value
        volume = self.knowledge_base.cell.properties.get_one(id='mean_volume').value
=======
        rnas_lang = self.model.species_types.get(type=wc_ontology['WC:RNA'])  # RNA
        cc_length = self.knowledge_base.cell.parameters.get_one(id='mean_doubling_time').value
        volume = self.knowledge_base.cell.parameters.get_one(id='mean_volume').value
>>>>>>> 8d6277c2

        # Calculate the # of degradation reactions over CC
        # Each Rna degrad reaction fires: (cc_length/rna.half_life)*rna_copy_number(t=0)
        n_rna_deg_rxns = 0
        for rna_lang in rnas_lang:
            rna_kb = self.knowledge_base.cell.species_types.get_one(id=rna_lang.id)
            half_life = rna_kb.properties.get_one(property='half_life').get_value()

            conc = rna_lang.species.get_one(compartment=cytosol_lang) \
                .distribution_init_concentration.mean
            rna_copy_num = round(conc * volume * Avogadro)
            n_rna_deg_rxns += ((cc_length / half_life) * rna_copy_num)

        return n_rna_deg_rxns

    def calc_prot_degrad_rxns(self):
        """ Calculates the expected # of RNA degradation reactions over the CC"""

        cytosol_lang = self.model.compartments.get_one(id='c')
        cytosol_kb = self.knowledge_base.cell.compartments.get_one(id='c')
<<<<<<< HEAD
        prots_lang = self.model.species_types.get(type=onto['WC:protein'])  # protein
        cc_length = self.knowledge_base.cell.properties.get_one(id='mean_doubling_time').value
        volume = self.knowledge_base.cell.properties.get_one(id='mean_volume').value
=======
        prots_lang = self.model.species_types.get(type=wc_ontology['WC:protein'])  # protein
        cc_length = self.knowledge_base.cell.parameters.get_one(id='mean_doubling_time').value
        volume = self.knowledge_base.cell.parameters.get_one(id='mean_volume').value
>>>>>>> 8d6277c2

        # Calculate the # of degradation reactions over CC
        # Each prot degrad reaction fires: (cc_length/prot.half_life)*prot_copy_number(t=0)
        n_prot_deg_rxns = 0
        for prot_lang in prots_lang:
            prot_kb = self.knowledge_base.cell.species_types.get_one(id=prot_lang.id)
            if isinstance(prot_kb, wc_kb.core.ComplexSpeciesType):
                continue
            half_life = prot_kb.properties.get_one(property='half_life').get_value()

            conc = prot_lang.species.get_one(compartment=cytosol_lang)\
                .distribution_init_concentration.mean
            prot_copy_num = round(conc * volume * Avogadro)
            n_prot_deg_rxns += ((cc_length / half_life) * prot_copy_num)

        #n_prot_deg_rxns = round(n_prot_deg_rxns)
        return n_prot_deg_rxns

    def calc_rna_copy_num(self):
        """ Calculates the # of RNA molecules at t=0 """

        volume = self.knowledge_base.cell.parameters.get_one(id='mean_volume').value
        cytosol_kb = self.knowledge_base.cell.compartments.get_one(id='c')
        rnas_kb = self.knowledge_base.cell.species_types.get(__type=wc_kb.prokaryote_schema.RnaSpeciesType)

        rna_copy_num = []
        for rna in rnas_kb:
            conc = rna.species.get_one(compartment=cytosol_kb).concentrations.value
            rna_copy_num.append(round(conc * volume * Avogadro))

        avg_rna_copy_num = numpy.mean(rna_copy_num)

        return avg_rna_copy_num

    def calc_prot_copy_num(self):
        """ Calculates the # of RNA molecules at t=0 """
        # TODO: check if conc is in CN already

        volume = self.knowledge_base.cell.parameters.get_one(id='mean_volume').value
        cytosol_kb = self.knowledge_base.cell.compartments.get_one(id='c')
        prots_kb = self.knowledge_base.cell.species_types.get(__type=wc_kb.prokaryote_schema.ProteinSpeciesType)

        prot_copy_num = []
        for prot in prots_kb:
            conc = prot.species.get_one(compartment=cytosol_kb).concentrations.value
            prot_copy_num.append(round(conc*volume*Avogadro))

        avg_prot_copy_num = numpy.mean(prot_copy_num)

        return avg_prot_copy_num

    def calc_gtp_corr_rate(self):
        """ Calculates the extra amount of GTP needed if model has translation subunit """
        cell = self.knowledge_base.cell
        cc_length = cell.parameters.get_one(id='mean_doubling_time').value

        avg_gtp_per_translate = self.calc_gtp_per_translate()
        avg_prot_copy_num = self.calc_prot_copy_num()  # Number of new proteins needed
        n_prot_degrad_rxns = self.calc_prot_degrad_rxns()
        total_translation_gtp = avg_gtp_per_translate * (avg_prot_copy_num + n_prot_degrad_rxns)

        gtp_corr_rate = (total_translation_gtp/cc_length/self.reaction_scale)

        return gtp_corr_rate<|MERGE_RESOLUTION|>--- conflicted
+++ resolved
@@ -12,11 +12,7 @@
 """
 
 from scipy.constants import Avogadro
-<<<<<<< HEAD
-from wc_onto import onto
-=======
 from wc_onto import onto as wc_ontology
->>>>>>> 8d6277c2
 from wc_utils.util.units import unit_registry
 import numpy
 import wc_lang
@@ -167,11 +163,7 @@
             rate_law.id = rate_law.gen_id()
 
             param = model.parameters.create(id='k_cat_{}'.format(rxn.id),
-<<<<<<< HEAD
-                                            type=onto['WC:k_cat'],
-=======
                                             type=wc_ontology['WC:k_cat'],
->>>>>>> 8d6277c2
                                             units=unit_registry.parse_units('s^-1'))
 
             # Rates for transfer reactions from extracellular space
@@ -350,15 +342,9 @@
 
         cytosol_lang = self.model.compartments.get_one(id='c')
         cytosol_kb = self.knowledge_base.cell.compartments.get_one(id='c')
-<<<<<<< HEAD
-        rnas_lang = self.model.species_types.get(type=onto['WC:RNA'])  # RNA
-        cc_length = self.knowledge_base.cell.properties.get_one(id='mean_doubling_time').value
-        volume = self.knowledge_base.cell.properties.get_one(id='mean_volume').value
-=======
         rnas_lang = self.model.species_types.get(type=wc_ontology['WC:RNA'])  # RNA
         cc_length = self.knowledge_base.cell.parameters.get_one(id='mean_doubling_time').value
         volume = self.knowledge_base.cell.parameters.get_one(id='mean_volume').value
->>>>>>> 8d6277c2
 
         # Calculate the # of degradation reactions over CC
         # Each Rna degrad reaction fires: (cc_length/rna.half_life)*rna_copy_number(t=0)
@@ -379,15 +365,9 @@
 
         cytosol_lang = self.model.compartments.get_one(id='c')
         cytosol_kb = self.knowledge_base.cell.compartments.get_one(id='c')
-<<<<<<< HEAD
-        prots_lang = self.model.species_types.get(type=onto['WC:protein'])  # protein
-        cc_length = self.knowledge_base.cell.properties.get_one(id='mean_doubling_time').value
-        volume = self.knowledge_base.cell.properties.get_one(id='mean_volume').value
-=======
         prots_lang = self.model.species_types.get(type=wc_ontology['WC:protein'])  # protein
         cc_length = self.knowledge_base.cell.parameters.get_one(id='mean_doubling_time').value
         volume = self.knowledge_base.cell.parameters.get_one(id='mean_volume').value
->>>>>>> 8d6277c2
 
         # Calculate the # of degradation reactions over CC
         # Each prot degrad reaction fires: (cc_length/prot.half_life)*prot_copy_number(t=0)
