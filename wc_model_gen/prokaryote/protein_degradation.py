""" Generator for protein  degradation submodels based on KBs for random in silico organisms

:Author: Bilal Shaikh <bilal.shaikh@columbia.edu>
         Ashwin Srinivasan <ashwins@mit.edu>
         Jonathan Karr <karr@mssm.edu>
:Date: 2018-07-05
:Copyright: 2018, Karr Lab
:License: MIT
"""
import numpy
import scipy
import wc_kb
import wc_lang
import wc_model_gen

class ProteinDegradationSubmodelGenerator(wc_model_gen.SubmodelGenerator):
    """ Generator for protein degradation model"""

    def gen_reactions(self):
        """ Generate reactions associated with submodel """
        model = self.model
        cell = self.knowledge_base.cell
        submodel = model.submodels.get_one(id='protein_degradation')
        cytosol = model.compartments.get_one(id='c')

        atp = model.species_types.get_one(id='atp').species.get_one(compartment=cytosol)
        adp = model.species_types.get_one(id='adp').species.get_one(compartment=cytosol)
        pi = model.species_types.get_one(id='pi').species.get_one(compartment=cytosol)
        h2o = model.species_types.get_one(id='h2o').species.get_one(compartment=cytosol)

        amino_acids = ['ala', 'arg', 'asp', 'asn', 'cys', 'gln', 'glu', 'gly', 'his',
                       'ile', 'leu', 'lys', 'met', 'phe', 'pro', 'ser', 'thr', 'trp', 'tyr', 'val']
        aas = ["A", "R", "N", "D", "C", "Q", "E", "G", "H", "I", "L", "K", "M", "F", "P",
               "S", "T", "W", "Y", "V"]

<<<<<<< HEAD
        proteins_kb = cell.species_types.get(__type=wc_kb.core.ProteinSpeciesType)
=======
        proteins_kb = self.cell.species_types.get(__type=wc_kb.prokaryote_schema.ProteinSpeciesType)
>>>>>>> b6b1c2a5
        for protein_kb in proteins_kb:

            protein_model = model.species_types.get_one(id=protein_kb.id).species.get_one(compartment=cytosol)
            seq = protein_kb.get_seq()
            rxn = submodel.reactions.get_or_create(id=protein_kb.id.replace('protein_', 'degradation_'))
            rxn.participants = []

            # Adding participants to LHS
            rxn.participants.add(protein_model.species_coefficients.get_or_create(coefficient=-1))
            rxn.participants.add(atp.species_coefficients.get_or_create(coefficient=-1))
            rxn.participants.add(h2o.species_coefficients.get_or_create(coefficient=-(len(seq)-1)))

            # Adding participants to RHS
            rxn.participants.add(adp.species_coefficients.get_or_create(coefficient=1))
            rxn.participants.add(pi.species_coefficients.get_or_create(coefficient=1))
            for amino_acid, aa in zip(amino_acids, aas):
                species = model.species_types.get_one(id=amino_acid).species.get_one(compartment=cytosol)
                rxn.participants.add(species.species_coefficients.get_or_create(coefficient=seq.count(aa)))

            # Add members of the degradosome
            # Counterintuitively .specie is a KB species_coefficient object
            for degradosome_kb in cell.observables.get_one(id='degrade_protease_obs').species:
                degradosome_species_type_model = model.species_types.get_one(id=degradosome_kb.species.species_type.id)
                degradosome_species_model = degradosome_species_type_model.species.get_one(compartment=cytosol)

                rxn.participants.add(degradosome_species_model.species_coefficients.get_or_create(coefficient=(-1)*degradosome_kb.coefficient))
                rxn.participants.add(degradosome_species_model.species_coefficients.get_or_create(coefficient=degradosome_kb.coefficient))

    def gen_phenomenological_rates(self):
        """ Generate rate laws with exponential dynamics """

        model = self.model
        cell = self.knowledge_base.cell
        cytosol = model.compartments.get_one(id='c')
        submodel = model.submodels.get_one(id='protein_degradation')

        proteins_kb = cell.species_types.get(__type=wc_kb.prokaryote_schema.ProteinSpeciesType)
        for protein_kb, rxn in zip(proteins_kb, submodel.reactions):
            protein_model = model.species_types.get_one(id=protein_kb.id).species[0]
            rate_law = rxn.rate_laws.create()
            rate_law.direction = wc_lang.RateLawDirection.forward
            expression = '({} / {}) * {}'.format(numpy.log(2), protein_kb.half_life, protein_model.id())
            rate_law.equation = wc_lang.RateLawEquation(expression = expression)
            rate_law.equation.modifiers.append(rxn.participants[0].species)

    def gen_mechanistic_rates(self):
        """ Generate rate laws associated with submodel """
        model = self.model
        cell = self.knowledge_base.cell
        submodel = model.submodels.get_one(id='protein_degradation')
        mean_volume = cell.properties.get_one(id='initial_volume').value
        mean_doubling_time = cell.properties.get_one(id='doubling_time').value

        proteins_kbs = cell.species_types.get(__type=wc_kb.prokaryote_schema.ProteinSpeciesType)
        for protein_kb, rxn in zip(proteins_kbs, submodel.reactions):

            protein_model = model.species_types.get_one(id=protein_kb.id).species[0]
            rate_law = rxn.rate_laws.create()
            rate_law.direction = wc_lang.RateLawDirection.forward
            expression = 'k_cat*'
            modifiers = []
            rate_avg = ''
            beta = 2

            #TODO: replace with calculation of avg half life; 553s is avg of Mycoplasma RNAs
            if protein_kb.half_life == 0:
                protein_kb.half_life = 12*60*60

            for participant in rxn.participants:
                if participant.coefficient < 0:
                    avg_conc = (3/2)*participant.species.concentration.value
                    modifiers.append(participant.species)
                    rate_avg += '({}/({}+({}*{})))*'.format(avg_conc, avg_conc, beta, avg_conc)
                    expression += '({}/({}+(3/2)*{}))*'.format(participant.species.id(),
                                                              participant.species.id(),
                                                              participant.species.concentration.value)

            # Clip off trailing * character
            expression = expression[:-1]
            rate_avg = rate_avg[:-1]

            # Create / add rate law equation
            if 'rate_law_equation' not in locals():
                rate_law_equation = wc_lang.RateLawEquation(expression=expression, modifiers=modifiers)

            rate_law.equation = rate_law_equation

            # Calculate k_cat
            exp_expression = '({}*(1/{}+1/{})*{})'.format(
                                numpy.log(2),
                                cell.properties.get_one(id='doubling_time').value,
                                protein_kb.half_life,
                                3/2*protein_kb.concentration) #This should have units of M

            rate_law.k_cat = eval(exp_expression) / eval(rate_avg)<|MERGE_RESOLUTION|>--- conflicted
+++ resolved
@@ -33,11 +33,8 @@
         aas = ["A", "R", "N", "D", "C", "Q", "E", "G", "H", "I", "L", "K", "M", "F", "P",
                "S", "T", "W", "Y", "V"]
 
-<<<<<<< HEAD
-        proteins_kb = cell.species_types.get(__type=wc_kb.core.ProteinSpeciesType)
-=======
         proteins_kb = self.cell.species_types.get(__type=wc_kb.prokaryote_schema.ProteinSpeciesType)
->>>>>>> b6b1c2a5
+
         for protein_kb in proteins_kb:
 
             protein_model = model.species_types.get_one(id=protein_kb.id).species.get_one(compartment=cytosol)
