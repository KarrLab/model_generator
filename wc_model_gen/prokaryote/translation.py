--- conflicted
+++ resolved
@@ -7,10 +7,7 @@
 :License: MIT
 """
 
-<<<<<<< HEAD
-=======
 from wc_onto import onto as wc_ontology
->>>>>>> 8d6277c2
 from wc_utils.util.units import unit_registry
 import wc_model_gen.utils as utils
 import math
