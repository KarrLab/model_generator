--- conflicted
+++ resolved
@@ -10,11 +10,7 @@
 """
 
 from wc_utils.util.chem import EmpiricalFormula
-<<<<<<< HEAD
-from wc_onto import onto
-=======
 from wc_onto import onto as wc_ontology
->>>>>>> 8d6277c2
 from wc_utils.util.units import unit_registry
 import math
 import numpy
@@ -100,47 +96,22 @@
         kb = self.knowledge_base
         model = self.model
 
-<<<<<<< HEAD
         # TODO: get volume from KB, talk to YH
-        c = model.compartments.get_or_create(id='c', name='Cytosol', init_volume=wc_lang.InitVolume(mean=1E-15))
-=======
-        # Cytosol
         c_init_volume  = wc_lang.core.InitVolume(distribution=wc_ontology['WC:normal_distribution'], mean=1E-15, std=0)
         c = model.compartments.get_or_create(id='c', name='Cytosol', init_volume=c_init_volume)
->>>>>>> 8d6277c2
         c.init_density = model.parameters.create(id='density_c', value=1100., units=unit_registry.parse_units('g l^-1'))
         volume_c = model.functions.create(id='volume_c', units=unit_registry.parse_units('l'))
 
         volume_c.expression, error = wc_lang.FunctionExpression.deserialize(f'{c.id} / {c.init_density.id}', {
             wc_lang.Compartment: {c.id: c},
             wc_lang.Parameter: {c.init_density.id: c.init_density},
-<<<<<<< HEAD
-        })
+
         assert error is None, str(error)
-
-        """
-        m = model.compartments.get_or_create(id='m', name='Cell membrane', init_volume=wc_lang.Initalize(mean=1E-10))
-        m.init_density = model.parameters.create(id='density_m', value=1100., units=unit_registry.parse_units('g l^-1'))
-        volume_m = model.functions.create(id='volume_m', units=unit_registry.parse_units('l'))
-        volume_m.expression, error = wc_lang.FunctionExpression.deserialize(f'{m.id} / {m.init_density.id}', {
-            wc_lang.Compartment: {m.id: m},
-            wc_lang.Parameter: {m.init_density.id: m.init_density},
-            })
-=======
-            })
-
->>>>>>> 8d6277c2
-        assert error is None, str(error)
-
-<<<<<<< HEAD
-        e = model.compartments.get_or_create(id='e', name='Extracellular space', init_volume=wc_lang.InitVolume(mean=1E-10))
-=======
 
         # Extracellular space
         e_init_volume  = wc_lang.core.InitVolume(distribution=wc_ontology['WC:normal_distribution'], mean=1E-10, std=0)
 
         e = model.compartments.get_or_create(id='e', name='Extracellular space', init_volume=e_init_volume)
->>>>>>> 8d6277c2
         e.init_density = model.parameters.create(id='density_e', value=1000., units=unit_registry.parse_units('g l^-1'))
         volume_e = model.functions.create(id='volume_e', units=unit_registry.parse_units('l'))
         volume_e.expression, error = wc_lang.FunctionExpression.deserialize(f'{e.id} / {e.init_density.id}', {
@@ -166,15 +137,6 @@
 
         for param in kb.cell.parameters:
             model_param = model.parameters.create(
-<<<<<<< HEAD
-                id=param.id,
-                value=param.value,
-                units=param.units)
-            if 'K_m' in param.id:
-                model_param.type = onto['WC:K_m']
-            elif 'k_cat' in param.id:
-                model_param.type = onto['WC:k_cat']
-=======
                             id=param.id,
                             value=param.value,
                             units=param.units)
@@ -182,7 +144,6 @@
                 model_param.type = wc_ontology['WC:K_m']
             elif 'k_cat' in param.id:
                 model_param.type = wc_ontology['WC:k_cat']
->>>>>>> 8d6277c2
             else:
                 model_param.type = None
 
@@ -273,32 +234,6 @@
         model_species_type.name = kb_species_type.name
 
         if isinstance(kb_species_type, wc_kb.core.MetaboliteSpeciesType):
-<<<<<<< HEAD
-            model_species_type.type = onto['WC:metabolite']  # metabolite
-            model_species_type.structure = wc_lang.ChemicalStructure(value=kb_species_type.structure,
-                                                             format=wc_lang.ChemicalStructureFormat.SMILES)
-
-        elif isinstance(kb_species_type, wc_kb.core.DnaSpeciesType):
-            model_species_type.type = onto['WC:DNA']  # DNA
-            model_species_type.structure = wc_lang.ChemicalStructure(
-                value=kb_species_type.get_seq(),
-                format=wc_lang.ChemicalStructureFormat.BpForms, alphabet=wc_lang.ChemicalStructureAlphabet.dna)
-
-        elif isinstance(kb_species_type, wc_kb.prokaryote_schema.RnaSpeciesType):
-            model_species_type.type = onto['WC:RNA']  # RNA
-            model_species_type.structure = wc_lang.ChemicalStructure(
-                value=kb_species_type.get_seq(),
-                format=wc_lang.ChemicalStructureFormat.BpForms, alphabet=wc_lang.ChemicalStructureAlphabet.rna)
-
-        elif isinstance(kb_species_type, wc_kb.prokaryote_schema.ProteinSpeciesType):
-            model_species_type.type = onto['WC:protein']  # protein
-            model_species_type.structure = wc_lang.ChemicalStructure(
-                value=kb_species_type.get_seq(),
-                format=wc_lang.ChemicalStructureFormat.BpForms, alphabet=wc_lang.ChemicalStructureAlphabet.protein)
-
-        elif isinstance(kb_species_type, wc_kb.core.ComplexSpeciesType):
-            model_species_type.type = onto['WC:protein']  # protein
-=======
             model_species_type.type = wc_ontology['WC:metabolite'] # metabolite
             inchi_str = kb_species_type.properties.get_one(property='structure').get_value()
             model_species_type.structure = wc_lang.core.ChemicalStructure(value=inchi_str)
@@ -317,7 +252,6 @@
 
         elif isinstance(kb_species_type, wc_kb.core.ComplexSpeciesType):
             model_species_type.type = wc_ontology['WC:protein'] # protein
->>>>>>> 8d6277c2
             model_species_type.structure = None
 
         else:
@@ -325,26 +259,10 @@
                 kb_species_type.__class__.__name__))
 
         if kb_species_type.get_empirical_formula():
-<<<<<<< HEAD
             model_species_type.structure.empirical_formula = EmpiricalFormula(kb_species_type.get_empirical_formula())
+
         model_species_type.structure.molecular_weight = kb_species_type.get_mol_wt()
         model_species_type.structure.charge = kb_species_type.get_charge()
-        model_species_type.comments = kb_species_type.comments
-        compartment_ids = set([s.compartment.id for s in kb_species_type.species] +
-                              (extra_compartment_ids or []))
-         """
-
-        model_species_type.structure = wc_lang.ChemicalStructure()
-        if kb_species_type.get_empirical_formula():
-            model_species_type.structure.empirical_formula = EmpiricalFormula(kb_species_type.get_empirical_formula())
-        model_species_type.structure.molecular_weight = kb_species_type.get_mol_wt()
-        model_species_type.structure.charge = kb_species_type.get_charge()
-=======
-            model_species_type.empirical_formula = EmpiricalFormula(kb_species_type.get_empirical_formula())
-
-        model_species_type.molecular_weight = kb_species_type.get_mol_wt()
-        model_species_type.charge = kb_species_type.get_charge()
->>>>>>> 8d6277c2
         model_species_type.comments = kb_species_type.comments
         compartment_ids = set([s.compartment.id for s in kb_species_type.species] +
                               (extra_compartment_ids or []))
