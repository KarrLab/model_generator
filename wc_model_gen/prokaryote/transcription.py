""" Generator for transcription submodels based on KBs for random in silico organisms

:Author: Jonathan Karr <karr@mssm.edu>
         Ashwin Srinivasan <ashwins@mit.edu>
:Date: 2018-06-11
:Copyright: 2018, Karr Lab
:License: MIT
"""

import numpy
import scipy
import wc_kb
import wc_lang
import wc_model_gen

class TranscriptionSubmodelGenerator(wc_model_gen.SubmodelGenerator):
    """ Generator for transcription submodel """

    def gen_reactions(self):
        """ Generate reactions associated with submodel """
        model = self.model
        submodel = self.submodel
        cell = self.knowledge_base.cell
        cytosol = model.compartments.get_one(id='c')

        # Get species involved in reaction
        atp = model.species_types.get_one(id='atp').species.get_one(compartment=cytosol)
        ctp = model.species_types.get_one(id='ctp').species.get_one(compartment=cytosol)
        gtp = model.species_types.get_one(id='gtp').species.get_one(compartment=cytosol)
        utp = model.species_types.get_one(id='utp').species.get_one(compartment=cytosol)
        ppi = model.species_types.get_one(id='ppi').species.get_one(compartment=cytosol)
        h2o = model.species_types.get_one(id='h2o').species.get_one(compartment=cytosol)
        h = model.species_types.get_one(id='h').species.get_one(compartment=cytosol)

        # Create reaction for each RNA
<<<<<<< HEAD
        # TODO: could eliminate refering to rna_kb: rna_model already has all species
        rna_kbs = cell.species_types.get(__type=wc_kb.RnaSpeciesType)
=======
        rna_kbs = cell.species_types.get(__type=wc_kb.prokaryote_schema.RnaSpeciesType)
>>>>>>> b6b1c2a5
        for rna_kb in rna_kbs:

            rna_model = model.species_types.get_one(id=rna_kb.id).species.get_one(compartment=cytosol)
            seq = rna_kb.get_seq()
            rxn = submodel.reactions.get_or_create(id=rna_kb.id.replace('rna_', 'transcription_'))
            rxn.participants = []

            # Adding participants to LHS
            rxn.participants.add(atp.species_coefficients.get_or_create(coefficient=-seq.count('A')))
            rxn.participants.add(ctp.species_coefficients.get_or_create(coefficient=-seq.count('C')))
            rxn.participants.add(gtp.species_coefficients.get_or_create(coefficient=-seq.count('G')))
            rxn.participants.add(utp.species_coefficients.get_or_create(coefficient=-seq.count('U')))
            rxn.participants.add(h.species_coefficients.get_or_create(coefficient=-(rna_kb.get_len() - 1)))

            # Adding participants to RHS
            rxn.participants.add(rna_model.species_coefficients.get_or_create(coefficient=1))
            rxn.participants.add(ppi.species_coefficients.get_or_create(coefficient=rna_kb.get_len()))
            rxn.participants.add(h2o.species_coefficients.get_or_create(coefficient=rna_kb.get_len() - 1))

            # Add RNA polymerease
            for rnap_kb in cell.observables.get_one(id='rna_polymerase_obs').species:
                rnap_species_type_model = model.species_types.get_one(id=rnap_kb.species.species_type.id)
                rnap_model = rnap_species_type_model.species.get_one(compartment=cytosol)

                rxn.participants.add(rnap_model.species_coefficients.get_or_create(coefficient=(-1)*rnap_kb.coefficient))
                rxn.participants.add(rnap_model.species_coefficients.get_or_create(coefficient=rnap_kb.coefficient))

    def gen_phenomenological_rates(self):
        """ Generate rate laws with exponential dynamics """

        model = self.model
        cell = self.knowledge_base.cell
        cytosol = model.compartments.get_one(id='c')
        submodel = model.submodels.get_one(id='transcription')
        cell_cycle_length = cell.properties.get_one(id='doubling_time').value

        rnas = cell.species_types.get(__type=wc_kb.prokaryote_schema.RnaSpeciesType)
        for rna_kb, rxn in zip(rnas, self.submodel.reactions):

            rna_model = model.species_types.get_one(id=rna_kb.id).species[0]

            if rna_kb.half_life == 0:
                rna_kb.half_life = 553

            rate_law = rxn.rate_laws.create()
            rate_law.direction = wc_lang.RateLawDirection.forward
            expression = '({} / {} + {} / {}) * {}'.format(numpy.log(2), rna_kb.half_life,
                                                            numpy.log(2), cell_cycle_length,
                                                            rna_model.id())

            rate_law.equation = wc_lang.RateLawEquation(expression = expression)
            rate_law.equation.modifiers.append(rna_model)

    def gen_mechanistic_rates(self):
        """ Generate rate laws with calibrated dynamics """

        model = self.model
        cell = self.knowledge_base.cell
        submodel = model.submodels.get_one(id='transcription')
        mean_volume = cell.properties.get_one(id='initial_volume').value
        mean_doubling_time = cell.properties.get_one(id='doubling_time').value

        rnas = cell.species_types.get(__type=wc_kb.prokaryote_schema.RnaSpeciesType)
        for rna_kb, reaction in zip(rnas, submodel.reactions):

            rna_model = model.species_types.get_one(id=rna_kb.id).species[0]
            rate_law = reaction.rate_laws.create()
            rate_law.direction = wc_lang.RateLawDirection.forward
            expression = 'k_cat*'
            modifiers = []
            rate_avg = ''
            beta = 1

            #TODO: replace with calculation of avg half life; 553s is avg of Mycoplasma RNAs
            if rna_kb.half_life == 0:
                rna_kb.half_life = 553

            for participant in reaction.participants:
                if participant.coefficient < 0:
                    avg_conc = participant.species.concentration.value# *(3/2)
                    modifiers.append(participant.species)
                    rate_avg += '({}/({}+({}*{})))*'.format(avg_conc, avg_conc, beta, avg_conc)
                    expression += '({}/({}+({}*{})))*'.format(participant.species.id(),
                                                              participant.species.id(),
                                                              beta,
                                                              participant.species.concentration.value)

            # Clip off trailing * character
            expression = expression[:-1]
            rate_avg = rate_avg[:-1]

            # Create / add rate law equation
            if 'rate_law_equation' not in locals():
                rate_law_equation = wc_lang.RateLawEquation(expression=expression, modifiers=modifiers)

            rate_law.equation = rate_law_equation

            # Calculate k_cat
            exp_expression = '({}*(1/{}+1/{})*{})'.format(
                                numpy.log(2),
                                cell.properties.get_one(id='doubling_time').value,
                                rna_kb.half_life,
                                3/2*rna_kb.concentration) #This should have units of M

            rate_law.k_cat = eval(exp_expression) / eval(rate_avg)<|MERGE_RESOLUTION|>--- conflicted
+++ resolved
@@ -33,12 +33,8 @@
         h = model.species_types.get_one(id='h').species.get_one(compartment=cytosol)
 
         # Create reaction for each RNA
-<<<<<<< HEAD
         # TODO: could eliminate refering to rna_kb: rna_model already has all species
-        rna_kbs = cell.species_types.get(__type=wc_kb.RnaSpeciesType)
-=======
         rna_kbs = cell.species_types.get(__type=wc_kb.prokaryote_schema.RnaSpeciesType)
->>>>>>> b6b1c2a5
         for rna_kb in rna_kbs:
 
             rna_model = model.species_types.get_one(id=rna_kb.id).species.get_one(compartment=cytosol)
