""" Base classes for generating :obj:`wc_lang`-formatted models from a knowledge base.

:Author: Balazs Szigeti <balazs.szigeti@mssm.edu>
:Author: Jonathan Karr <jonrkarr@gmail.com>
:Author: Yin Hoon Chew <yinhoon.chew@mssm.edu>
:Date: 2018-01-21
:Copyright: 2018, Karr Lab
:License: MIT
"""

import abc
import os
import six
import time
import wc_kb
import wc_lang
import wc_utils.util.string
from wc_lang.util import get_model_summary
from wc_sim.multialgorithm.simulation import Simulation
from wc_sim.multialgorithm.run_results import RunResults
<<<<<<< HEAD
from wc_onto import onto
=======
from wc_onto import onto as wc_ontology
>>>>>>> 8d6277c2


class ModelGenerator(object):
    """ Generator for models (:obj:`wc_lang.Model`)

    Attributes:
        knowledge_base (:obj:`wc_kb.core.KnowledgeBase`): knowledge base
        component_generators (:obj:`list` of :obj:`ModelComponentGenerator`): model component generators
        options (:obj:`dict`, optional): dictionary of options whose keys are the names of component
            generator classes and whose values are dictionaries of options for the component generator
            classes
    """

    DEFAULT_COMPONENT_GENERATORS = ()

    def __init__(self, knowledge_base, component_generators=None, options=None):
        """
        Args:
            knowledge_base (:obj:`wc_kb.core.KnowledgeBase`): knowledge base
            component_generators (:obj:`list` of :obj:`ModelComponentGenerator`, optional): model component generators
            options (:obj:`dict`, optional): dictionary of options whose keys are the names of component
                generator classes and whose values are dictionaries of options for the component generator
                classes
        """

        self.knowledge_base = knowledge_base

        if not component_generators:
            component_generators = list(self.DEFAULT_COMPONENT_GENERATORS)
        self.component_generators = component_generators

        self.options = options or {}
        self.clean_and_validate_options()

    def clean_and_validate_options(self):
        """ Apply default options and validate options """
        options = self.options

        id = options.get('id', None)
        assert(isinstance(id, str) or id is None)
        options['id'] = id

        name = options.get('name', None)
        assert(isinstance(name, str) or name is None)
        options['name'] = name

        version = options.get('version', None)
        assert(isinstance(version, str) or version is None)
        options['version'] = version

    def run(self):
        """ Generate a :obj:`wc_lang` model from a :obj:`wc_kb` knowledge base

        Returns:
            :obj:`wc_lang.Model`: model
        """
        model = wc_lang.Model()
        model.id = self.options.get('id')
        model.name = self.options.get('name')
        model.version = self.options.get('version')

        component_options = self.options.get('component', {})
        for component_generator in self.component_generators:
            options = component_options.get(component_generator.__name__, {})
            component_generator(self.knowledge_base, model, options=options).run()

        return model

    """ Not sure what is the best place for the following static methods """
    @staticmethod
    def gen_rand_min_model_kb(name=None):
        """ Generates a random min model KB """

        kb = wc_kb_gen.random.RandomKbGenerator(options={
            'component': {
                'GenomeGenerator': {
                    'genetic_code': 'reduced',
                    'num_genes': 16,
                    'mean_gene_len': 50,
                    'num_tRNA': 4,
                    'num_rRNA': 0,
                    'num_ncRNA': 0,
                    'min_prots': 5,
                    'translation_table': 4,
                    'mean_rna_copy_number': 100,
                    'mean_protein_copy_number': 100},
                'PropertiesGenerator': {'mean_doubling_time': 100},
                'ObservablesGenerator': {'genetic_code': 'reduced'}}}).run()

        cell = kb.cell
        cytosol = cell.compartments.get_one(id='c')
        cell.species_types.get_one(id='amp').species.get_one(compartment=cytosol).concentration = \
            wc_kb.core.Concentration(cell=cell, value='0.000008333')
        cell.species_types.get_one(id='cmp').species.get_one(compartment=cytosol).concentration = \
            wc_kb.core.Concentration(cell=cell, value='0.000008333')
        cell.species_types.get_one(id='gmp').species.get_one(compartment=cytosol).concentration = \
            wc_kb.core.Concentration(cell=cell, value='0.000008333')
        cell.species_types.get_one(id='ump').species.get_one(compartment=cytosol).concentration = \
            wc_kb.core.Concentration(cell=cell, value='0.000008333')
        cell.species_types.get_one(id='atp').species.get_one(compartment=cytosol).concentration = \
            wc_kb.core.Concentration(cell=cell, value='0.000008333')
        cell.species_types.get_one(id='ctp').species.get_one(compartment=cytosol).concentration = \
            wc_kb.core.Concentration(cell=cell, value='0.000008333')
        cell.species_types.get_one(id='gtp').species.get_one(compartment=cytosol).concentration = \
            wc_kb.core.Concentration(cell=cell, value='0.000008333')
        cell.species_types.get_one(id='utp').species.get_one(compartment=cytosol).concentration = \
            wc_kb.core.Concentration(cell=cell, value='0.000008333')

        if name:
            core_path = 'wc_model_gen/' + str(name) + '.xlsx'
            seq_path = 'wc_model_gen/' + str(name) + '_seq.fna'

            wc_kb.io.Writer().run(core_path, kb,
                                  seq_path=seq_path,
                                  set_repo_metadata_from_path=False)

        return kb

    @staticmethod
    def run_model(model, results_dir, checkpoint_period=5, end_time=100):
        """ Simulates model """

        if not os.path.exists(results_dir):
            os.makedirs(results_dir)

        simulation = Simulation(model)
        results = simulation.run(end_time, results_dir, checkpoint_period)

        return results

    @staticmethod
    def analyze_model(self, results):
        """ Prints the standard analysis of simulation results """

        num_events = results[0]
        run_results_dir = results[1]
        run_results = RunResults(run_results_dir)

        rna_ids = []
        df = run_results.get('populations')
<<<<<<< HEAD
        for rna in model.species_types.get(type=onto['WC:RNA']): #RNA
=======
        for rna in model.species_types.get(type=wc_ontology['WC:RNA']): #RNA
>>>>>>> 8d6277c2
            rna_ids.append(rna.species[0].id)

        txt = 'Init copy number mean={}; std={} \n'.format(round(np.mean(df.loc[0.0, rna_ids].values), 2),
                                                           round(np.std(df.loc[0.0, rna_ids].values), 2))
        txt += 'Final copy number mean={}; std={}'.format(round(np.mean(df.loc[100.0, rna_ids].values), 2),
                                                          round(np.std(df.loc[100.0, rna_ids].values), 2))
        print(txt)
        print(df['h[c]'], '\n')
        print(df[['amp[c]', 'cmp[c]', 'gmp[c]', 'ump[c]']], '\n')
        print(df[['atp[c]', 'ctp[c]', 'gtp[c]', 'utp[c]']], '\n')


class ModelComponentGenerator(six.with_metaclass(abc.ABCMeta, object)):
    """ Abstract base class for model component generators

    Attributes:
        knowledge_base (:obj:`wc_kb.core.KnowledgeBase`): knowledge base
        model (:obj:`wc_lang.Model`): model
        options (:obj:`dict`, optional): options
    """

    def __init__(self, knowledge_base, model, options=None):
        """
        Args:
            knowledge_base (:obj:`wc_kb.core.KnowledgeBase`): knowledge base
            model (:obj:`wc_lang.Model`): model
            options (:obj:`dict`, optional): options
        """
        self.knowledge_base = knowledge_base
        self.model = model
        self.options = options or {}

    def clean_and_validate_options(self):
        """ Apply default options and validate options """
        pass  # pragma: no cover

    @abc.abstractmethod
    def run(self):
        """ Generate model components """
        pass  # pragma: no cover


class SubmodelGenerator(ModelComponentGenerator):
    """ Base class for submodel generators

    Attributes:
        knowledge_base (:obj:`wc_kb.core.KnowledgeBase`): knowledge base
        model (:obj:`wc_lang.Model`): model
        submodel (:obj:`wc_lang.Submodel`): submodel
        options (:obj:`dict`, optional): options
    """

    def __init__(self, knowledge_base, model, options=None):
        """
        Args:
            knowledge_base (:obj:`wc_kb.core.KnowledgeBase`): knowledge base
            model (:obj:`wc_lang.Model`): model
            options (:obj:`dict`, optional): options
        """
        self.knowledge_base = knowledge_base
        self.model = model
        self.submodel = self.model.submodels.get_or_create(id=wc_utils.util.string.camel_case_to_snake_case(
            self.__class__.__name__.replace('SubmodelGenerator', '')))

        self.options = options or {}
        self.clean_and_validate_options()

        # Calculate numbers needed for model construction

    def run(self):
        """ Generate model components """
        self.clean_and_validate_options()
        self.gen_reactions()
        self.gen_rate_laws()
        self.calibrate_submodel()

    def clean_and_validate_options(self):
        """ Apply default options and validate options """
        pass  # pragma: no cover

    def gen_reactions(self):
        """ Generate reactions associated with the submodel """
        pass  # pragma: no cover

    def gen_rate_laws(self):
        """ Generate rate laws for the reactions in the submodel """
        pass  # pragma: no cover

    def calibrate_submodel(self):
        """ Calibrate the submodel using data in the KB """
        pass # pragma: no cover<|MERGE_RESOLUTION|>--- conflicted
+++ resolved
@@ -18,11 +18,7 @@
 from wc_lang.util import get_model_summary
 from wc_sim.multialgorithm.simulation import Simulation
 from wc_sim.multialgorithm.run_results import RunResults
-<<<<<<< HEAD
-from wc_onto import onto
-=======
 from wc_onto import onto as wc_ontology
->>>>>>> 8d6277c2
 
 
 class ModelGenerator(object):
@@ -163,11 +159,8 @@
 
         rna_ids = []
         df = run_results.get('populations')
-<<<<<<< HEAD
-        for rna in model.species_types.get(type=onto['WC:RNA']): #RNA
-=======
+
         for rna in model.species_types.get(type=wc_ontology['WC:RNA']): #RNA
->>>>>>> 8d6277c2
             rna_ids.append(rna.species[0].id)
 
         txt = 'Init copy number mean={}; std={} \n'.format(round(np.mean(df.loc[0.0, rna_ids].values), 2),
