--- conflicted
+++ resolved
@@ -7,11 +7,7 @@
 """
 
 from wc_utils.util.chem import EmpiricalFormula
-<<<<<<< HEAD
-from wc_onto import onto
-=======
 from wc_onto import onto as wc_ontology
->>>>>>> 8d6277c2
 from wc_utils.util.units import unit_registry, are_units_equivalent
 import math
 import numpy
@@ -109,34 +105,25 @@
         if kb.cell.parameters.get_one(id='cell_volume'):
             mean_cell_volume = kb.cell.parameters.get_one(id='cell_volume').value
         else:
-<<<<<<< HEAD
             raise ValueError('The cell object does not have the parameter cell_volume')        
         
-=======
-            raise ValueError('The cell object does not have the property cell_volume')
-
->>>>>>> 8d6277c2
         cell_density = self.options['cell_density']
 
         for comp in kb.cell.compartments:
 
             if comp.id=='e':
-                init_volume = wc_lang.core.InitVolume(distribution=wc_ontology['WC:normal_distribution'], mean=10400E5, std=0)
+                init_volume = wc_lang.core.InitVolume(distribution=wc_ontology['WC:normal_distribution'], 
+                    mean=1E5*mean_cell_volume, std=0)
             else:
-                init_volume = wc_lang.core.InitVolume(distribution=wc_ontology['WC:normal_distribution'], mean=comp.volumetric_fraction*mean_cell_volume, std=0)
+                init_volume = wc_lang.core.InitVolume(distribution=wc_ontology['WC:normal_distribution'], 
+                    mean=comp.volumetric_fraction*mean_cell_volume, std=0)
 
             c = model.compartments.get_or_create(
-<<<<<<< HEAD
                     id=comp.id, 
                     name=comp.name, 
-                    init_volume=wc_lang.InitVolume(mean=1E5*mean_cell_volume if comp.id=='e' else comp.volumetric_fraction*mean_cell_volume),
+                    init_volume=init_volume,
                     )
-=======
-                    id=comp.id,
-                    name=comp.name,
-                    init_volume=init_volume)
-
->>>>>>> 8d6277c2
+
             c.init_density = model.parameters.create(
                 id='density_' + c.id,
                 value=1000 if comp.id=='e' else cell_density,
@@ -155,17 +142,13 @@
         Avogadro = model.parameters.create(id='Avogadro',
                                         type = None,
                                         value = scipy.constants.Avogadro,
-<<<<<<< HEAD
                                         units = unit_registry.parse_units('molecule mol^-1'))       
-      
-=======
-                                        units = unit_registry.parse_units('molecule mol^-1'))
 
         # Create parameters out of properties
         if kb.cell.parameters.get_one(id='mean_doubling_time'):
             doubling_time_kb = kb.cell.parameters.get_one(id='mean_doubling_time')
         else:
-            raise ValueError('The cell object does not have the property mean_doubling_time')
+            raise ValueError('The cell object does not have the parameter mean_doubling_time')
 
         if not isinstance(doubling_time_kb.units, unit_registry.Unit):
             ValueError('Unsupported units "{}"'.format(doubling_time_kb.units))
@@ -174,7 +157,6 @@
         scale = expr.to(unit_registry.parse_units('second'))
         conversion_factor = scale.magnitude
 
->>>>>>> 8d6277c2
         # Create parameters from kb
         for param in kb.cell.parameters:
             model_param = model.parameters.create(
@@ -182,15 +164,9 @@
                             value=param.value,
                             units=param.units)
             if 'K_m' in param.id:
-<<<<<<< HEAD
-                model_param.type = onto['WC:K_m']
-            elif 'k_cat' in param.id:
-                model_param.type = onto['WC:k_cat']
-=======
                 model_param.type = wc_ontology['WC:K_m']
             elif 'k_cat' in param.id:
                 model_param.type = wc_ontology['WC:k_cat']
->>>>>>> 8d6277c2
             else:
                 model_param.type = None
 
@@ -205,7 +181,7 @@
                         pages=ref.pages,
                         year=ref.year,
                         comments=ref.comments, 
-                        type=onto['WC:article'])
+                        type=wc_ontology['WC:article'])
                     model_param.references.append(ref_model)
 
             if param.identifiers:
@@ -300,22 +276,6 @@
         model_species_type.name = kb_species_type.name
 
         if isinstance(kb_species_type, wc_kb.core.DnaSpeciesType):
-<<<<<<< HEAD
-            model_species_type.type = onto['WC:DNA'] # DNA
-
-        elif isinstance(kb_species_type, wc_kb.eukaryote_schema.TranscriptSpeciesType):
-            model_species_type.type = onto['WC:RNA'] # RNA
-
-        elif isinstance(kb_species_type, wc_kb.eukaryote_schema.ProteinSpeciesType):
-            model_species_type.type = onto['WC:protein'] # protein
-
-        elif isinstance(kb_species_type, wc_kb.core.MetaboliteSpeciesType):
-            model_species_type.type = onto['WC:metabolite'] # metabolite
-            # model_species_type.structure.value = kb_species_type.structure    
-            
-        elif isinstance(kb_species_type, wc_kb.core.ComplexSpeciesType):
-            model_species_type.type = onto['WC:pseudo_species'] # pseudo species
-=======
             model_species_type.type = wc_ontology['WC:DNA'] # DNA
 
         elif isinstance(kb_species_type, wc_kb.eukaryote_schema.TranscriptSpeciesType):
@@ -326,18 +286,20 @@
 
         elif isinstance(kb_species_type, wc_kb.core.MetaboliteSpeciesType):
             model_species_type.type = wc_ontology['WC:metabolite'] # metabolite
-            inchi_str = kb_species_type.properties.get_one(property='structure').get_value()
-            model_species_type.structure = wc_lang.core.ChemicalStructure(value=inchi_str)
 
         elif isinstance(kb_species_type, wc_kb.core.ComplexSpeciesType):
-            model_species_type.type = wc_ontology['WC:pseudo_species'] # pseudo species
->>>>>>> 8d6277c2
+            model_species_type.type = wc_ontology['WC:pseudo_species'] # pseudo specie
 
         else:
             raise ValueError('Unsupported species type: {}'.format(
                 kb_species_type.__class__.__name__))
 
         model_species_type.structure = wc_lang.ChemicalStructure()
+
+        inchi_str = kb_species_type.properties.get_one(property='structure')
+        if inchi_str:
+            model_species_type.structure.value = inchi_str.get_value()
+
         formula = kb_species_type.get_empirical_formula()
         if formula:
             model_species_type.structure.empirical_formula = formula
@@ -399,7 +361,6 @@
 
             if conc.references:
                 for ref in conc.references:
-<<<<<<< HEAD
                     ref_model = wc_lang.Reference(model=model, id=ref.id, 
                         author=ref.authors,
                         title=ref.title,
@@ -409,7 +370,7 @@
                         pages=ref.pages,
                         year=ref.year,
                         comments=ref.comments, 
-                        type=onto['WC:article'])
+                        type=wc_ontology['WC:article'])
                     conc_model.references.append(ref_model)
 
             if conc.identifiers:
@@ -427,17 +388,6 @@
                 units=unit_registry.parse_units('molecule'),
                 )
             conc_model.id = conc_model.gen_id()              
-=======
-                    ref_model = wc_lang.Reference(model=model, id=ref.id, name=ref.id,
-                        type=wc_ontology['WC:article'])
-                    conc_model.references.append(ref_model)
-
-            if conc.identifiers:
-                for db_ref in conc.identifiers:
-                    db_ref_model = wc_lang.core.Identifier(model=model,
-                        namespace=db_ref.namespace, id=db_ref.id)
-                    conc_model.identifiers.append(db_ref_model)
->>>>>>> 8d6277c2
 
     def gen_observables(self):
         """ Generate observables for the model from knowledge base """
@@ -552,13 +502,8 @@
                 all_species = {}
                 all_observables = {}
                 all_volumes = {}
-<<<<<<< HEAD
                 
                 model_expression = kb_rate_law.expression.expression
-=======
-
-                kb_expression = kb_rate_law.expression.expression
->>>>>>> 8d6277c2
 
                 for observable in kb_rate_law.expression.observables:
                     all_observables[observable.id] = model.observables.get_one(id=observable.id)
@@ -576,11 +521,7 @@
                     if 'K_m' in param.id:
                         volume = model.compartments.get_one(id=param.id[param.id.rfind('_')+1:]).init_density.function_expressions[0].function
                         unit_adjusted_term = '{} * {} * {}'.format(param.id, Avogadro.id, volume.id)
-<<<<<<< HEAD
                         model_expression = model_expression.replace(param.id, unit_adjusted_term)            
-=======
-                        kb_expression = kb_expression.replace(param.id, unit_adjusted_term)
->>>>>>> 8d6277c2
 
                 rate_law_expression, error = wc_lang.RateLawExpression.deserialize(
                     model_expression, {
