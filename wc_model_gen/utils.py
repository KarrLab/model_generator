""" Utility methods for generating submodels

:Author: Yin Hoon Chew <yinhoon.chew@mssm.edu>
:Date: 2019-01-23
:Copyright: 2019, Karr Lab
:License: MIT
"""

<<<<<<< HEAD
from wc_onto import onto
=======
from wc_onto import onto as wc_ontology
>>>>>>> 8d6277c2
from wc_utils.util.units import unit_registry
import math
import scipy.constants
import wc_lang


def calc_avg_syn_rate(mean_concentration, half_life, mean_doubling_time):
    """ Calculate the average synthesis rate of a species over a cell cycle

        Args:
            mean_concentration (:obj:`float`): species mean concentration
            half_life (:obj:`float`): species half life
            mean_doubling_time (:obj:`float`): mean doubling time of cells

        Returns:
            :obj:`float`: the average synthesis rate of the species
    """
    ave_synthesis_rate = math.log(2) * (1. / mean_doubling_time + 1. / half_life) * mean_concentration

    return ave_synthesis_rate


def calc_avg_deg_rate(mean_concentration, half_life):
    """ Calculate the average degradation rate of a species over a cell cycle

        Args:
            mean_concentration (:obj:`float`): species mean concentration
            half_life (:obj:`float`): species half life

        Returns:
            :obj:`float`: the average degradation rate of the species
    """
    ave_degradation_rate = math.log(2) / half_life * mean_concentration

    return ave_degradation_rate


def gen_michaelis_menten_like_rate_law(model, reaction, modifiers=None, modifier_reactants=None):
    """ Generate a Michaelis-Menten-like rate law. For a multi-substrate reaction,  
        the substrate term is formulated as the multiplication of a Hill equation
        with a coefficient of 1 for each substrate. For multi-steps reaction where
        each step is catalyzed by a different enzyme, the enzyme term is formulated
        as the multiplication of all the enzyme concentrations. 

        Example:

                Rate = k_cat * [E1] * [E2] * [S1]/(Km_S1 + [S1]) * [S2]/(Km_S2 + [S2])

                where
                    k_cat: catalytic constant
                [En]: concentration of nth enzyme (modifier)
                [Sn]: concentration of nth substrate
                Km_Sn: Michaelis-Menten constant for nth substrate   

        Args:
            model (:obj:`wc_lang.Model`): model
            reaction (:obj:`wc_lang.Reaction`): reaction    
            modifiers (:obj:`list` of :obj:`wc_lang.Observable`): list of observables,
                each of which evaluates to the total concentration of all enzymes that 
                catalyze the same intermediate step in the reaction
            modifier_reactants (:obj:`list` of :obj:`wc_lang.Species`): list of species 
                in modifiers that should be included as reactants in the rate law    

        Returns:
                :obj:`wc_lang.RateLawExpression`: rate law
                :obj:`list` of :obj:`wc_lang.Parameter`: list of parameters in the rate law     
    """
    if modifiers is None:
        modifier_species = []
    else:
        modifier_species = [i for modifier in modifiers for i in modifier.expression.species]

    if modifier_reactants is None:
        additional_reactants = []
    else:
        additional_reactants = modifier_reactants

    parameters = {}

    avogadro = model.parameters.get_or_create(
        id='Avogadro',
        type=None,
        value=scipy.constants.Avogadro,
        units=unit_registry.parse_units('molecule mol^-1'))
    parameters[avogadro.id] = avogadro

    model_k_cat = model.parameters.get_or_create(id='k_cat_{}'.format(reaction.id),
<<<<<<< HEAD
                                                 type=onto['WC:k_cat'],
=======
                                                 type=wc_ontology['WC:k_cat'],
>>>>>>> 8d6277c2
                                                 units=unit_registry.parse_units('s^-1{}'.format(
                                                    (' * molecule^{{-{}}}'.format(len(modifiers))) if modifiers else '')))
    parameters[model_k_cat.id] = model_k_cat

    expression_terms = []
    all_species = {}
    all_volumes = {}
    for species in reaction.get_reactants():

        if species not in modifier_species or species in additional_reactants:

            all_species[species.gen_id()] = species

            model_k_m = model.parameters.create(id='K_m_{}_{}'.format(reaction.id, species.species_type.id),
<<<<<<< HEAD
                                                type=onto['WC:K_m'],
=======
                                                type=wc_ontology['WC:K_m'],
>>>>>>> 8d6277c2
                                                units=unit_registry.parse_units('M'))
            parameters[model_k_m.id] = model_k_m

            volume = species.compartment.init_density.function_expressions[0].function
            all_volumes[volume.id] = volume

            expression_terms.append('({} / ({} + {} * {} * {}))'.format(species.gen_id(),
                                                                        species.gen_id(),
                                                                        model_k_m.id, avogadro.id,
                                                                        volume.id))

    expression = '{}{}{}'.format(
        model_k_cat.id,
        (' * {}'.format(' * '.join([i.id for i in modifiers]))) if modifiers else '',
        (' * {}'.format(' * '.join(expression_terms))) if expression_terms else '')

    rate_law_expression, error = wc_lang.RateLawExpression.deserialize(expression, {
        wc_lang.Parameter: parameters,
        wc_lang.Species: all_species,
        wc_lang.Observable: {i.id: i for i in modifiers} if modifiers else {},
        wc_lang.Function: all_volumes,
    })
    assert error is None, str(error)

    return rate_law_expression, list(parameters.values())


def gen_mass_action_rate_law(model, reaction, model_k, modifiers=None, modifier_reactants=None):
    """ Generate a mass action rate law.

        Example:

            Rate = k * [E1] * [S1]

            where
                k_: rate constant (e.g.: association, dissociation or catalytic constant)
                [En]: concentration of nth enzyme (modifier)
                [Sn]: concentration of nth substrate  

        Args:
            model (:obj:`wc_lang.Model`): model
            reaction (:obj:`wc_lang.Reaction`): reaction    
            modifiers (:obj:`list` of :obj:`wc_lang.Observable`): list of observables,
                each of which evaluates to the total concentration of all enzymes that 
                catalyze the same intermediate step in the reaction
            modifier_reactants (:obj:`list` of :obj:`wc_lang.Species`): list of species 
                in modifiers that should be included as reactants in the rate law    

        Returns:
            :obj:`wc_lang.RateLawExpression`: rate law
            :obj:`list` of :obj:`wc_lang.Parameter`: list of parameters in the rate law 
   """
    print('the test reactants are')
    print(reaction.get_reactants())
    print(reaction.get_products())

    if modifiers is None:
        modifier_species = []
        modifier_product = ''
        modifier_ids = None
    else:
        modifier_species = [i for modifier in modifiers for i in modifier.expression.species]
        modifier_product = ' * ' + ' * '.join([i.id for i in modifiers])
        modifier_ids = {i.id: i for i in modifiers}

    if modifier_reactants is None:
        additional_reactants = []
    else:
        additional_reactants = modifier_reactants

    parameters = {}
    
    model_k_unit = len(reaction.get_reactants())-1
    if model_k_unit == 0:
        model_k_unit = 's^-1'
    elif model_k_unit == -1:
        model_k_unit = 's^-1 * molecule'
    else:
        model_k_unit = 's^-1 * molecule^{}'.format(-model_k_unit)
    print('do i have paramers')
    print(len(model.parameters))
    for i in range(len(model.parameters)):
        print(model.parameters[i].id)
    print('i want to get the parameter:')

                                             # type=None,
                                             # units=unit_registry.parse_units(model_k_unit),
                                             # value=model.parameters.get_or_create(id = kinetic_param_name))
    print('i got the parameter:')
    print(model_k.id)
    print(model_k.value)
    # model_k.type = None
    model_k.units = unit_registry.parse_units(model_k_unit)

    parameters[model_k.id] = model_k

    expression_terms = []
    all_species = {}
    all_volumes = {}    
    for species in set(reaction.get_reactants()).union(set(reaction.get_products())):
        if species not in modifier_species or species in additional_reactants:
            all_species[species.gen_id()] = species
            print('added species: {}'.format(species))
            volume = species.compartment.init_density.function_expressions[0].function
            all_volumes[volume.id] = volume
        if species in set(reaction.get_reactants()):
            expression_terms.append(str(species.gen_id()))
    print('the model_k id is:')
    print(model_k.id)
    print('all species is: {}'.format(all_species))
    print('the expression terms are: {}'.format(expression_terms))

    reactant_product = ''
    if expression_terms:
        reactant_product = ' * ' + ' * '.join(expression_terms)
    expression = model_k.id + modifier_product + reactant_product
    print('the expression is')
    print(expression)

    rate_law_expression, error = wc_lang.RateLawExpression.deserialize(expression, {
        wc_lang.Parameter: parameters,
        wc_lang.Species: all_species,
        wc_lang.Observable: {i.id: i for i in modifiers} if modifiers else {},
        wc_lang.Function: all_volumes,
    })
    assert error is None, str(error)
    print('---------------------------------------------------')
    return rate_law_expression, list(parameters.values())<|MERGE_RESOLUTION|>--- conflicted
+++ resolved
@@ -6,11 +6,7 @@
 :License: MIT
 """
 
-<<<<<<< HEAD
-from wc_onto import onto
-=======
 from wc_onto import onto as wc_ontology
->>>>>>> 8d6277c2
 from wc_utils.util.units import unit_registry
 import math
 import scipy.constants
@@ -98,11 +94,7 @@
     parameters[avogadro.id] = avogadro
 
     model_k_cat = model.parameters.get_or_create(id='k_cat_{}'.format(reaction.id),
-<<<<<<< HEAD
-                                                 type=onto['WC:k_cat'],
-=======
                                                  type=wc_ontology['WC:k_cat'],
->>>>>>> 8d6277c2
                                                  units=unit_registry.parse_units('s^-1{}'.format(
                                                     (' * molecule^{{-{}}}'.format(len(modifiers))) if modifiers else '')))
     parameters[model_k_cat.id] = model_k_cat
@@ -117,11 +109,7 @@
             all_species[species.gen_id()] = species
 
             model_k_m = model.parameters.create(id='K_m_{}_{}'.format(reaction.id, species.species_type.id),
-<<<<<<< HEAD
-                                                type=onto['WC:K_m'],
-=======
                                                 type=wc_ontology['WC:K_m'],
->>>>>>> 8d6277c2
                                                 units=unit_registry.parse_units('M'))
             parameters[model_k_m.id] = model_k_m
 
