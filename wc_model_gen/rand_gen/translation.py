""" Generating wc_lang formatted models from knowledge base.

:Author: Balazs Szigeti <balazs.szigeti@mssm.edu>
         Ashwin Srinivasan <ashwins@mit.edu>
:Date: 2018-01-21
:Copyright: 2018, Karr Lab
:License: MIT
"""

import wc_kb
import wc_lang
import wc_model_gen
import random


class TranslationSubmodelGenerator(wc_model_gen.SubmodelGenerator):
    """ Generate translation submodel. """

    def gen_species(self):
        """ Generate a set of 2 protein species (_att: attached to ribosome and acitve form) for each protein """

        # print('here')
        submodel = self.submodel
        compartment = self.model.compartments.get_one(id='c')

        # Initiate ribosome species types (complexes)
        species_type = self.model.species_types.create(
            id='complex_70S_IA', name='complex_70S_IA', type=wc_lang.SpeciesTypeType.pseudo_species)
        species_type.molecular_weight = 1  # placeholder
        species = species_type.species.create(compartment=compartment)
        species.concentration = wc_lang.core.Concentration(
            value=1e-2, units=wc_lang.ConcentrationUnit.M)

        species_type = self.model.species_types.create(
            id='complex_70S_A', name='complex_70S_A', type=wc_lang.SpeciesTypeType.pseudo_species)
        species_type.molecular_weight = 1  # placeholder
        species = species_type.species.create(compartment=compartment)
        species.concentration = wc_lang.core.Concentration(
            value=1e-2, units=wc_lang.ConcentrationUnit.M)

        # Create both functional and afunctional form (_att: attached to RNA) of every protein in KB
        for protein in self.knowledge_base.cell.species_types.get(__type=wc_kb.core.ProteinSpeciesType):

            # Add functional form of protein
            species_type = self.model.species_types.create(
                id=protein.id,
                type=wc_lang.SpeciesTypeType.protein,
                name=protein.name,
                structure=protein.get_seq(),
                empirical_formula=protein.get_empirical_formula(),
                molecular_weight=protein.get_mol_wt(),
                charge=protein.get_charge())

            species = species_type.species.create(compartment=compartment)
            species.concentration = wc_lang.core.Concentration(
                value=0, units=wc_lang.ConcentrationUnit.M)

            # Add inactive form of protein, attached to ribosome
            species_type = self.model.species_types.create(
                id=protein.id+'_att',
                type=wc_lang.SpeciesTypeType.protein,
                name=protein.id+'_att',
                structure=protein.get_seq(),
                empirical_formula=protein.get_empirical_formula(),
                molecular_weight=protein.get_mol_wt(),
                charge=protein.get_charge())

            species = species_type.species.create(compartment=compartment)
            species.concentration = wc_lang.core.Concentration(
                value=0, units=wc_lang.ConcentrationUnit.M)

    def gen_reactions(self):
        """ Generate a set of 3 reqactions (initation, elongation, termination) for each protein """
        # print('here')
        submodel = self.submodel
        compartment = self.model.compartments.get_one(id='c')
        species_types = self.model.species_types
        rnas = self.knowledge_base.cell.species_types.get(
            __type=wc_kb.RnaSpeciesType)

        # print(len(rnas))
        trnas = []
        for rna in rnas:
            if rna.type == wc_kb.RnaType.tRna:
                trnas.append(rna)
        # print(len(trnas))
        prots = []
        for species_type in species_types:
            if species_type.type == wc_lang.SpeciesTypeType.protein:
                prots.append(species_type)
        
        protsSet = set()
<<<<<<< HEAD
        IF1 = random.choice(prots)
        while IF1 in protsSet or IF1.name is not None:
            IF1 = random.choice(prots)
        IF1.name = 'IF1'
        protsSet.add(IF1)
        # print('here1')
        IF2 = random.choice(prots)
        while IF2 in protsSet or IF2.name is not None:
=======
        IF1 = random.choice(prots).id
        protsSet.add(IF1)
        # print('here1')
        IF2 = random.choice(prots).id
        while IF2 in protsSet:
>>>>>>> 21983a1c
            # print('here2')
            IF2 = random.choice(prots).id
        protsSet.add(IF2)
<<<<<<< HEAD
        IF3 = random.choice(prots)
        while IF3 in protsSet or IF3.name is not None:
            IF3 = random.choice(prots)
        IF3.name = 'IF3'
        protsSet.add(IF3)
        EFtu = random.choice(prots)
        while EFtu in protsSet or EFtu.name is not None:
            EFtu = random.choice(prots)
        EFtu.name = "EFtu"
        protsSet.add(EFtu)
        EFts = random.choice(prots)
        while EFts in protsSet or EFts.name is not None:
            EFts = random.choice(prots)
        EFts.name = 'EFts'
        protsSet.add(EFts)
        EFg = random.choice(prots)
        while EFg in protsSet or EFg.name is not None:
            EFg = random.choice(prots)
        EFg.name = 'EFg'
        protsSet.add(EFg)
        RF1 = random.choice(prots)
        while RF1 in protsSet or RF1.name is not None:
            RF1 = random.choice(prots)
        RF1.name = 'RF1'
        protsSet.add(RF1)
        RF2 = random.choice(prots)
        while RF2 in protsSet or RF2.name is not None:
            RF2 = random.choice(prots)
        RF2.name = 'RF2'
        protsSet.add(RF2)
        RF3 = random.choice(prots)
        while RF3 in protsSet or RF3.name is not None:
            RF3 = random.choice(prots)
        RF3.name = 'RF3'
=======
        IF3 = random.choice(prots).id
        while IF3 in protsSet:
            IF3 = random.choice(prots).id
        protsSet.add(IF3)
        EFtu = random.choice(prots).id
        while EFtu in protsSet:
            EFtu = random.choice(prots).id
        protsSet.add(EFtu)
        EFts = random.choice(prots).id
        while EFts in protsSet:
            EFts = random.choice(prots).id
        protsSet.add(EFts)
        EFg = random.choice(prots).id
        while EFg in protsSet:
            EFg = random.choice(prots).id
        protsSet.add(EFg)
        RF1 = random.choice(prots).id
        while RF1 in protsSet:
            RF1 = random.choice(prots).id
        protsSet.add(RF1)
        RF2 = random.choice(prots).id
        while RF2 in protsSet:
            RF2 = random.choice(prots).id
        protsSet.add(RF2)
        RF3 = random.choice(prots).id
        while RF3 in protsSet:
            RF3 = random.choice(prots).id
>>>>>>> 21983a1c
        protsSet.add(RF3)
        amino_acids = {}
        trna = random.choice(trnas)
        amino_acids['S'] = ['tRNA-Ser', trna.id]
        trnas.remove(trna)
        trna = random.choice(trnas)
        amino_acids['L'] = ['tRNA-Leu', trna.id]
        trnas.remove(trna)
        trna = random.choice(trnas)
        amino_acids['R'] = ['tRNA-Arg', trna.id]
        trnas.remove(trna)
        trna = random.choice(trnas)
        amino_acids['T'] = ['tRNA-Thr', trna.id]
        trnas.remove(trna)
        trna = random.choice(trnas)
        amino_acids['G'] = ['tRNA-Gly', trna.id]
        trnas.remove(trna)
        trna = random.choice(trnas)
        amino_acids['F'] = ['tRNA-Phe', trna.id]
        trnas.remove(trna)
        trna = random.choice(trnas)
        amino_acids['W'] = ['tRNA-Trp', trna.id]
        trnas.remove(trna)
        trna = random.choice(trnas)
        amino_acids['K'] = ['tRNA-Lys', trna.id]
        trnas.remove(trna)
        trna = random.choice(trnas)
        amino_acids['I'] = ['tRNA-Ile', trna.id]
        trnas.remove(trna)
        trna = random.choice(trnas)
        amino_acids['A'] = ['tRNA-Ala', trna.id]
        trnas.remove(trna)
        trna = random.choice(trnas)
        amino_acids['M'] = ['tRNA-Met', trna.id]
        trnas.remove(trna)
        trna = random.choice(trnas)
        amino_acids['Q'] = ['tRNA-Gln', trna.id]
        trnas.remove(trna)
        trna = random.choice(trnas)
        amino_acids['E'] = ['tRNA-Glu', trna.id]
        trnas.remove(trna)
        trna = random.choice(trnas)
        amino_acids['P'] = ['tRNA-Pro', trna.id]
        trnas.remove(trna)
        trna = random.choice(trnas)
        amino_acids['V'] = ['tRNA-Val', trna.id]
        trnas.remove(trna)
        trna = random.choice(trnas)
        amino_acids['C'] = ['tRNA-Cys', trna.id]
        trnas.remove(trna)
        trna = random.choice(trnas)
        amino_acids['Y'] = ['tRNA-Tyr', trna.id]
        trnas.remove(trna)
        trna = random.choice(trnas)
        amino_acids['H'] = ['tRNA-His', trna.id]
        trnas.remove(trna)
        trna = random.choice(trnas)
        amino_acids['N'] = ['tRNA-Asn', trna.id]
        trnas.remove(trna)
        trna = random.choice(trnas)
        amino_acids['D'] = ['tRNA-Asp', trna.id]
        trnas.remove(trna)

        # Add translation initating reactions
<<<<<<< HEAD
        for prot in prots:
            if prot.name is None:
                protein = self.knowledge_base.cell.species_types.get_or_create(id = prot.id)
                reaction = wc_lang.core.Reaction(
                    id='translation_init_' + protein.id, submodel=submodel)
                reaction.name = protein.id

                # Adding reaction participants LHS
                specie = self.model.species_types.get_one(
                    id='complex_70S_IA').species.get_one(compartment=compartment)
                reaction.participants.add(
                    specie.species_coefficients.get_or_create(coefficient=-1))
                specie = self.model.species_types.get_one(
                    id='gtp').species.get_one(compartment=compartment)
                reaction.participants.add(
                    specie.species_coefficients.get_or_create(coefficient=-1))
                specie = self.model.species_types.get_one(
                    id=IF1.id).species.get_one(compartment=compartment)
                reaction.participants.add(
                    specie.species_coefficients.get_or_create(coefficient=-1))
                specie = self.model.species_types.get_one(
                    id=IF2.id).species.get_one(compartment=compartment)
                reaction.participants.add(
                    specie.species_coefficients.get_or_create(coefficient=-1))
                specie = self.model.species_types.get_one(
                    id=IF3.id).species.get_one(compartment=compartment)
                reaction.participants.add(
                    specie.species_coefficients.get_or_create(coefficient=-1))

                # Adding reaction participants RHS
                specie = self.model.species_types.get_one(
                    id='complex_70S_A').species.get_one(compartment=compartment)
                reaction.participants.add(
                    specie.species_coefficients.get_or_create(coefficient=1))
                specie = self.model.species_types.get_one(
                    id='gdp').species.get_one(compartment=compartment)
                reaction.participants.add(
                    specie.species_coefficients.get_or_create(coefficient=1))
                specie = self.model.species_types.get_one(
                    id='pi').species.get_one(compartment=compartment)
                reaction.participants.add(
                    specie.species_coefficients.get_or_create(coefficient=1))
                specie = self.model.species_types.get_one(
                    id=IF1.id).species.get_one(compartment=compartment)
                reaction.participants.add(
                    specie.species_coefficients.get_or_create(coefficient=1))
                specie = self.model.species_types.get_one(
                    id=IF2.id).species.get_one(compartment=compartment)
                reaction.participants.add(
                    specie.species_coefficients.get_or_create(coefficient=1))
                specie = self.model.species_types.get_one(
                    id=IF3.id).species.get_one(compartment=compartment)
                reaction.participants.add(
                    specie.species_coefficients.get_or_create(coefficient=1))

        # Add translation elongation reactions
        for prot in prots:
           if prot.name is None:
                protein = self.knowledge_base.cell.species_types.get_or_create(id = prot.id)
                reaction = wc_lang.core.Reaction(
                    id='translation_elon_' + protein.id, submodel=submodel)
                reaction.name = protein.id
                n_steps = len(protein.get_seq())

                # Adding reaction participants LHS
                specie = self.model.species_types.get_one(
                    id='complex_70S_A').species.get_one(compartment=compartment)
                reaction.participants.add(
                    specie.species_coefficients.get_or_create(coefficient=-1))
                specie = self.model.species_types.get_one(
                    id=EFtu.id).species.get_one(compartment=compartment)
                reaction.participants.add(
                    specie.species_coefficients.get_or_create(coefficient=-n_steps))
                specie = self.model.species_types.get_one(
                    id=EFts.id).species.get_one(compartment=compartment)
                reaction.participants.add(
                    specie.species_coefficients.get_or_create(coefficient=-n_steps))
                specie = self.model.species_types.get_one(
                    id=EFg.id).species.get_one(compartment=compartment)
                reaction.participants.add(
                    specie.species_coefficients.get_or_create(coefficient=-n_steps))
                specie = self.model.species_types.get_one(
                    id='gtp').species.get_one(compartment=compartment)
                reaction.participants.add(
                    specie.species_coefficients.get_or_create(coefficient=-2 * n_steps))

                # tRNAs - add more testing to this bit
=======
        for protein in prots:
            reaction = wc_lang.core.Reaction(
                id='translation_init_' + protein.id, submodel=submodel)
            reaction.name = protein.id

            # Adding reaction participants LHS
            specie = self.model.species_types.get_one(
                id='complex_70S_IA').species.get_one(compartment=compartment)
            reaction.participants.add(
                specie.species_coefficients.get_or_create(coefficient=-1))
            specie = self.model.species_types.get_one(
                id='gtp').species.get_one(compartment=compartment)
            reaction.participants.add(
                specie.species_coefficients.get_or_create(coefficient=-1))
            specie = self.model.species_types.get_one(
                id=IF1).species.get_one(compartment=compartment)
            reaction.participants.add(
                specie.species_coefficients.get_or_create(coefficient=-1))
            specie = self.model.species_types.get_one(
                id=IF2).species.get_one(compartment=compartment)
            reaction.participants.add(
                specie.species_coefficients.get_or_create(coefficient=-1))
            specie = self.model.species_types.get_one(
                id=IF3).species.get_one(compartment=compartment)
            reaction.participants.add(
                specie.species_coefficients.get_or_create(coefficient=-1))

            # Adding reaction participants RHS
            specie = self.model.species_types.get_one(
                id='complex_70S_A').species.get_one(compartment=compartment)
            reaction.participants.add(
                specie.species_coefficients.get_or_create(coefficient=1))
            specie = self.model.species_types.get_one(
                id='gdp').species.get_one(compartment=compartment)
            reaction.participants.add(
                specie.species_coefficients.get_or_create(coefficient=1))
            specie = self.model.species_types.get_one(
                id='pi').species.get_one(compartment=compartment)
            reaction.participants.add(
                specie.species_coefficients.get_or_create(coefficient=1))
            specie = self.model.species_types.get_one(
                id=IF1).species.get_one(compartment=compartment)
            reaction.participants.add(
                specie.species_coefficients.get_or_create(coefficient=1))
            specie = self.model.species_types.get_one(
                id=IF2).species.get_one(compartment=compartment)
            reaction.participants.add(
                specie.species_coefficients.get_or_create(coefficient=1))
            specie = self.model.species_types.get_one(
                id=IF3).species.get_one(compartment=compartment)
            reaction.participants.add(
                specie.species_coefficients.get_or_create(coefficient=1))

        # Add translation elongation reactions
        for protein in prots:
            reaction = wc_lang.core.Reaction(
                id='translation_elon_' + protein.id, submodel=submodel)
            reaction.name = protein.id
            n_steps = len(protein.get_seq())

            # Adding reaction participants LHS
            specie = self.model.species_types.get_one(
                id='complex_70S_A').species.get_one(compartment=compartment)
            reaction.participants.add(
                specie.species_coefficients.get_or_create(coefficient=-1))
            specie = self.model.species_types.get_one(
                id=EFtu).species.get_one(compartment=compartment)
            reaction.participants.add(
                specie.species_coefficients.get_or_create(coefficient=-n_steps))
            specie = self.model.species_types.get_one(
                id=EFts).species.get_one(compartment=compartment)
            reaction.participants.add(
                specie.species_coefficients.get_or_create(coefficient=-n_steps))
            specie = self.model.species_types.get_one(
                id=EFg).species.get_one(compartment=compartment)
            reaction.participants.add(
                specie.species_coefficients.get_or_create(coefficient=-n_steps))
            specie = self.model.species_types.get_one(
                id='gtp').species.get_one(compartment=compartment)
            reaction.participants.add(
                specie.species_coefficients.get_or_create(coefficient=-2 * n_steps))

            # tRNAs - add more testing to this bit

            for letter in list(set(str(protein.get_seq()))):
                if letter == '*':
                    continue

                n = protein.get_seq().tostring().count(letter)
                specie = self.model.species_types.get_or_create(
                    id=amino_acids[letter][1], type=wc_lang.SpeciesTypeType.rna).species.get_or_create(compartment=compartment)
                reaction.participants.add(
                    specie.species_coefficients.get_or_create(coefficient=-n))

            # Adding reaction participants RHS
            specie = self.model.species_types.get_one(
                id=protein.id+'_att').species.get_one(compartment=compartment)
            reaction.participants.add(
                specie.species_coefficients.get_or_create(coefficient=1))
            specie = self.model.species_types.get_one(
                id='gdp').species.get_one(compartment=compartment)
            reaction.participants.add(
                specie.species_coefficients.get_or_create(coefficient=2 * n_steps))
            specie = self.model.species_types.get_one(
                id='pi').species.get_one(compartment=compartment)
            reaction.participants.add(
                specie.species_coefficients.get_or_create(coefficient=2 * n_steps))
            specie = self.model.species_types.get_one(
                id=EFtu).species.get_one(compartment=compartment)
            reaction.participants.add(
                specie.species_coefficients.get_or_create(coefficient=n_steps))
            specie = self.model.species_types.get_one(
                id=EFts).species.get_one(compartment=compartment)
            reaction.participants.add(
                specie.species_coefficients.get_or_create(coefficient=n_steps))
            specie = self.model.species_types.get_one(
                id=EFg).species.get_one(compartment=compartment)
            reaction.participants.add(
                specie.species_coefficients.get_or_create(coefficient=n_steps))
            specie = self.model.species_types.get_one(
                id='complex_70S_A').species.get_one(compartment=compartment)
            reaction.participants.add(
                specie.species_coefficients.get_or_create(coefficient=1))
>>>>>>> 21983a1c

                for letter in list(set(str(protein.get_seq()))):
                    if letter == '*':
                        continue

                    n = protein.get_seq().tostring().count(letter)
                    specie = self.model.species_types.get_or_create(
                        id=amino_acids[letter][1], type=wc_lang.SpeciesTypeType.rna).species.get_or_create(compartment=compartment)
                    reaction.participants.add(
                        specie.species_coefficients.get_or_create(coefficient=-n))

                # Adding reaction participants RHS
                specie = self.model.species_types.get_one(
<<<<<<< HEAD
                    id=protein.id+'_att').species.get_one(compartment=compartment)
=======
                    id=RF1).species.get_one(compartment=compartment)
>>>>>>> 21983a1c
                reaction.participants.add(
                    specie.species_coefficients.get_or_create(coefficient=1))
                specie = self.model.species_types.get_one(
                    id='gdp').species.get_one(compartment=compartment)
                reaction.participants.add(
                    specie.species_coefficients.get_or_create(coefficient=2 * n_steps))
                specie = self.model.species_types.get_one(
<<<<<<< HEAD
                    id='pi').species.get_one(compartment=compartment)
                reaction.participants.add(
                    specie.species_coefficients.get_or_create(coefficient=2 * n_steps))
                specie = self.model.species_types.get_one(
                    id=EFtu.id).species.get_one(compartment=compartment)
                reaction.participants.add(
                    specie.species_coefficients.get_or_create(coefficient=n_steps))
                specie = self.model.species_types.get_one(
                    id=EFts.id).species.get_one(compartment=compartment)
                reaction.participants.add(
                    specie.species_coefficients.get_or_create(coefficient=n_steps))
                specie = self.model.species_types.get_one(
                    id=EFg.id).species.get_one(compartment=compartment)
                reaction.participants.add(
                    specie.species_coefficients.get_or_create(coefficient=n_steps))
                specie = self.model.species_types.get_one(
                    id='complex_70S_A').species.get_one(compartment=compartment)
=======
                    id=RF1).species.get_one(compartment=compartment)
>>>>>>> 21983a1c
                reaction.participants.add(
                    specie.species_coefficients.get_or_create(coefficient=1))

        # Add translation termination reactions
        for prot in prots:
            if prot.name is None:
                protein = self.knowledge_base.cell.species_types.get_or_create(id = prot.id)
                reaction = wc_lang.core.Reaction(
                    id='translation_term_' + protein.id, submodel=submodel)
                reaction.name = protein.id
                n_steps = len(protein.get_seq())

                # Adding reaction participants LHS
                stop_codon = str(protein.gene.get_seq())[-3:]

                if stop_codon == 'TAG':
                    specie = self.model.species_types.get_one(
                        id=RF1.id).species.get_one(compartment=compartment)
                    reaction.participants.add(
                        specie.species_coefficients.get_or_create(coefficient=-1))
                    specie = self.model.species_types.get_one(
                        id=RF1.id).species.get_one(compartment=compartment)
                    reaction.participants.add(
                        specie.species_coefficients.get_or_create(coefficient=1))
                elif stop_codon == 'TGA':
                    specie = self.model.species_types.get_one(
                        id=RF2.id).species.get_one(compartment=compartment)
                    reaction.participants.add(
                        specie.species_coefficients.get_or_create(coefficient=-1))
                    specie = self.model.species_types.get_one(
                        id=RF2.id).species.get_one(compartment=compartment)
                    reaction.participants.add(
                        specie.species_coefficients.get_or_create(coefficient=1))
                else:
                    rList = [RF1, RF2]
                    RF = random.choice(rList)
                    specie = self.model.species_types.get_one(
                        id=RF.id).species.get_one(compartment=compartment)
                    reaction.participants.add(
                        specie.species_coefficients.get_or_create(coefficient=-1))
                    specie = self.model.species_types.get_one(
                        id=RF.id).species.get_one(compartment=compartment)
                    reaction.participants.add(
                        specie.species_coefficients.get_or_create(coefficient=1))

                specie = self.model.species_types.get_one(
<<<<<<< HEAD
                    id=RF3.id).species.get_one(compartment=compartment)
                reaction.participants.add(
                    specie.species_coefficients.get_or_create(coefficient=-1))
                specie = self.model.species_types.get_one(
                    id='gtp').species.get_one(compartment=compartment)
=======
                    id=RF2).species.get_one(compartment=compartment)
                reaction.participants.add(
                    specie.species_coefficients.get_or_create(coefficient=-1))
                specie = self.model.species_types.get_one(
                    id=RF2).species.get_one(compartment=compartment)
>>>>>>> 21983a1c
                reaction.participants.add(
                    specie.species_coefficients.get_or_create(coefficient=-1))
                specie = self.model.species_types.get_one(
<<<<<<< HEAD
                    id=protein.id+'_att').species.get_one(compartment=compartment)
                reaction.participants.add(
                    specie.species_coefficients.get_or_create(coefficient=-1))
                specie = self.model.species_types.get_one(
                    id='complex_70S_A').species.get_one(compartment=compartment)
=======
                    id=RF).species.get_one(compartment=compartment)
                reaction.participants.add(
                    specie.species_coefficients.get_or_create(coefficient=-1))
                specie = self.model.species_types.get_one(
                    id=RF).species.get_one(compartment=compartment)
>>>>>>> 21983a1c
                reaction.participants.add(
                    specie.species_coefficients.get_or_create(coefficient=-1))

<<<<<<< HEAD
                # Adding reaction participants RHS
                specie = self.model.species_types.get_one(
                    id=protein.id).species.get_one(compartment=compartment)
                reaction.participants.add(
                    specie.species_coefficients.get_or_create(coefficient=1))
                specie = self.model.species_types.get_one(
                    id='gdp').species.get_one(compartment=compartment)
                reaction.participants.add(
                    specie.species_coefficients.get_or_create(coefficient=1))
                specie = self.model.species_types.get_one(
                    id='pi').species.get_one(compartment=compartment)
                reaction.participants.add(
                    specie.species_coefficients.get_or_create(coefficient=1))
                specie = self.model.species_types.get_one(
                    id=RF3.id).species.get_one(compartment=compartment)
                reaction.participants.add(
                    specie.species_coefficients.get_or_create(coefficient=1))
                specie = self.model.species_types.get_one(
                    id='complex_70S_IA').species.get_one(compartment=compartment)
                reaction.participants.add(
                    specie.species_coefficients.get_or_create(coefficient=1))
=======
            specie = self.model.species_types.get_one(
                id=RF3).species.get_one(compartment=compartment)
            reaction.participants.add(
                specie.species_coefficients.get_or_create(coefficient=-1))
            specie = self.model.species_types.get_one(
                id='gtp').species.get_one(compartment=compartment)
            reaction.participants.add(
                specie.species_coefficients.get_or_create(coefficient=-1))
            specie = self.model.species_types.get_one(
                id=protein.id+'_att').species.get_one(compartment=compartment)
            reaction.participants.add(
                specie.species_coefficients.get_or_create(coefficient=-1))
            specie = self.model.species_types.get_one(
                id='complex_70S_A').species.get_one(compartment=compartment)
            reaction.participants.add(
                specie.species_coefficients.get_or_create(coefficient=-1))

            # Adding reaction participants RHS
            specie = self.model.species_types.get_one(
                id=protein.id).species.get_one(compartment=compartment)
            reaction.participants.add(
                specie.species_coefficients.get_or_create(coefficient=1))
            specie = self.model.species_types.get_one(
                id='gdp').species.get_one(compartment=compartment)
            reaction.participants.add(
                specie.species_coefficients.get_or_create(coefficient=1))
            specie = self.model.species_types.get_one(
                id='pi').species.get_one(compartment=compartment)
            reaction.participants.add(
                specie.species_coefficients.get_or_create(coefficient=1))
            specie = self.model.species_types.get_one(
                id=RF3).species.get_one(compartment=compartment)
            reaction.participants.add(
                specie.species_coefficients.get_or_create(coefficient=1))
            specie = self.model.species_types.get_one(
                id='complex_70S_IA').species.get_one(compartment=compartment)
            reaction.participants.add(
                specie.species_coefficients.get_or_create(coefficient=1))
>>>>>>> 21983a1c

    def gen_rate_laws(self):
        """ Generate the rate laws associate dwith reactions """
        submodel = self.submodel
        compartment = self.model.compartments.get_one(id='c')

        for reaction in submodel.reactions:
            exp = 'k_cat'
            mod = []

            rate_eq = None

            for participant in reaction.participants:
                if participant.coefficient > 0:
                    continue

                if participant.coefficient < 0:
                    exp = exp + ' * (' + participant.species.id() + \
                        '/ (k_m + ' + participant.species.id() + '))'
                    mod.append(self.model.species_types.get_one(
                        id=participant.species.species_type.id).species.get_one(compartment=compartment))

            for rxn in submodel.reactions:
                for rl in rxn.rate_laws:
                    if rl.equation.expression == exp:
                        rate_eq = rl.equation

            if rate_eq is None:
                rate_eq = wc_lang.core.RateLawEquation(
                    expression=exp, modifiers=mod)

            rate_law = wc_lang.core.RateLaw(reaction=reaction,
                                            direction=wc_lang.core.RateLawDirection.forward,
                                            equation=rate_eq,
                                            k_cat=1,
                                            k_m=1)<|MERGE_RESOLUTION|>--- conflicted
+++ resolved
@@ -59,7 +59,7 @@
             species_type = self.model.species_types.create(
                 id=protein.id+'_att',
                 type=wc_lang.SpeciesTypeType.protein,
-                name=protein.id+'_att',
+                name=protein.name+'_att',
                 structure=protein.get_seq(),
                 empirical_formula=protein.get_empirical_formula(),
                 molecular_weight=protein.get_mol_wt(),
@@ -74,173 +74,33 @@
         # print('here')
         submodel = self.submodel
         compartment = self.model.compartments.get_one(id='c')
-        species_types = self.model.species_types
-        rnas = self.knowledge_base.cell.species_types.get(
-            __type=wc_kb.RnaSpeciesType)
-
-        # print(len(rnas))
-        trnas = []
-        for rna in rnas:
-            if rna.type == wc_kb.RnaType.tRna:
-                trnas.append(rna)
-        # print(len(trnas))
-        prots = []
-        for species_type in species_types:
-            if species_type.type == wc_lang.SpeciesTypeType.protein:
-                prots.append(species_type)
-        
-        protsSet = set()
-<<<<<<< HEAD
-        IF1 = random.choice(prots)
-        while IF1 in protsSet or IF1.name is not None:
-            IF1 = random.choice(prots)
-        IF1.name = 'IF1'
-        protsSet.add(IF1)
-        # print('here1')
-        IF2 = random.choice(prots)
-        while IF2 in protsSet or IF2.name is not None:
-=======
-        IF1 = random.choice(prots).id
-        protsSet.add(IF1)
-        # print('here1')
-        IF2 = random.choice(prots).id
-        while IF2 in protsSet:
->>>>>>> 21983a1c
-            # print('here2')
-            IF2 = random.choice(prots).id
-        protsSet.add(IF2)
-<<<<<<< HEAD
-        IF3 = random.choice(prots)
-        while IF3 in protsSet or IF3.name is not None:
-            IF3 = random.choice(prots)
-        IF3.name = 'IF3'
-        protsSet.add(IF3)
-        EFtu = random.choice(prots)
-        while EFtu in protsSet or EFtu.name is not None:
-            EFtu = random.choice(prots)
-        EFtu.name = "EFtu"
-        protsSet.add(EFtu)
-        EFts = random.choice(prots)
-        while EFts in protsSet or EFts.name is not None:
-            EFts = random.choice(prots)
-        EFts.name = 'EFts'
-        protsSet.add(EFts)
-        EFg = random.choice(prots)
-        while EFg in protsSet or EFg.name is not None:
-            EFg = random.choice(prots)
-        EFg.name = 'EFg'
-        protsSet.add(EFg)
-        RF1 = random.choice(prots)
-        while RF1 in protsSet or RF1.name is not None:
-            RF1 = random.choice(prots)
-        RF1.name = 'RF1'
-        protsSet.add(RF1)
-        RF2 = random.choice(prots)
-        while RF2 in protsSet or RF2.name is not None:
-            RF2 = random.choice(prots)
-        RF2.name = 'RF2'
-        protsSet.add(RF2)
-        RF3 = random.choice(prots)
-        while RF3 in protsSet or RF3.name is not None:
-            RF3 = random.choice(prots)
-        RF3.name = 'RF3'
-=======
-        IF3 = random.choice(prots).id
-        while IF3 in protsSet:
-            IF3 = random.choice(prots).id
-        protsSet.add(IF3)
-        EFtu = random.choice(prots).id
-        while EFtu in protsSet:
-            EFtu = random.choice(prots).id
-        protsSet.add(EFtu)
-        EFts = random.choice(prots).id
-        while EFts in protsSet:
-            EFts = random.choice(prots).id
-        protsSet.add(EFts)
-        EFg = random.choice(prots).id
-        while EFg in protsSet:
-            EFg = random.choice(prots).id
-        protsSet.add(EFg)
-        RF1 = random.choice(prots).id
-        while RF1 in protsSet:
-            RF1 = random.choice(prots).id
-        protsSet.add(RF1)
-        RF2 = random.choice(prots).id
-        while RF2 in protsSet:
-            RF2 = random.choice(prots).id
-        protsSet.add(RF2)
-        RF3 = random.choice(prots).id
-        while RF3 in protsSet:
-            RF3 = random.choice(prots).id
->>>>>>> 21983a1c
-        protsSet.add(RF3)
+
+        prots = self.knowledge_base.cell.species_types.get(__type=wc_kb.core.ProteinSpeciesType)
+
         amino_acids = {}
-        trna = random.choice(trnas)
-        amino_acids['S'] = ['tRNA-Ser', trna.id]
-        trnas.remove(trna)
-        trna = random.choice(trnas)
-        amino_acids['L'] = ['tRNA-Leu', trna.id]
-        trnas.remove(trna)
-        trna = random.choice(trnas)
-        amino_acids['R'] = ['tRNA-Arg', trna.id]
-        trnas.remove(trna)
-        trna = random.choice(trnas)
-        amino_acids['T'] = ['tRNA-Thr', trna.id]
-        trnas.remove(trna)
-        trna = random.choice(trnas)
-        amino_acids['G'] = ['tRNA-Gly', trna.id]
-        trnas.remove(trna)
-        trna = random.choice(trnas)
-        amino_acids['F'] = ['tRNA-Phe', trna.id]
-        trnas.remove(trna)
-        trna = random.choice(trnas)
-        amino_acids['W'] = ['tRNA-Trp', trna.id]
-        trnas.remove(trna)
-        trna = random.choice(trnas)
-        amino_acids['K'] = ['tRNA-Lys', trna.id]
-        trnas.remove(trna)
-        trna = random.choice(trnas)
-        amino_acids['I'] = ['tRNA-Ile', trna.id]
-        trnas.remove(trna)
-        trna = random.choice(trnas)
-        amino_acids['A'] = ['tRNA-Ala', trna.id]
-        trnas.remove(trna)
-        trna = random.choice(trnas)
-        amino_acids['M'] = ['tRNA-Met', trna.id]
-        trnas.remove(trna)
-        trna = random.choice(trnas)
-        amino_acids['Q'] = ['tRNA-Gln', trna.id]
-        trnas.remove(trna)
-        trna = random.choice(trnas)
-        amino_acids['E'] = ['tRNA-Glu', trna.id]
-        trnas.remove(trna)
-        trna = random.choice(trnas)
-        amino_acids['P'] = ['tRNA-Pro', trna.id]
-        trnas.remove(trna)
-        trna = random.choice(trnas)
-        amino_acids['V'] = ['tRNA-Val', trna.id]
-        trnas.remove(trna)
-        trna = random.choice(trnas)
-        amino_acids['C'] = ['tRNA-Cys', trna.id]
-        trnas.remove(trna)
-        trna = random.choice(trnas)
-        amino_acids['Y'] = ['tRNA-Tyr', trna.id]
-        trnas.remove(trna)
-        trna = random.choice(trnas)
-        amino_acids['H'] = ['tRNA-His', trna.id]
-        trnas.remove(trna)
-        trna = random.choice(trnas)
-        amino_acids['N'] = ['tRNA-Asn', trna.id]
-        trnas.remove(trna)
-        trna = random.choice(trnas)
-        amino_acids['D'] = ['tRNA-Asp', trna.id]
-        trnas.remove(trna)
+        amino_acids['S'] = 'tRNA_Ser'
+        amino_acids['L'] = 'tRNA_Leu'
+        amino_acids['R'] = 'tRNA_Arg'
+        amino_acids['T'] = 'tRNA_Thr'
+        amino_acids['G'] = 'tRNA_Gly'
+        amino_acids['F'] = 'tRNA_Phe'
+        amino_acids['W'] = 'tRNA_Trp'
+        amino_acids['K'] = 'tRNA_Lys'
+        amino_acids['I'] = 'tRNA_Ile'
+        amino_acids['A'] = 'tRNA_Ala'
+        amino_acids['M'] = 'tRNA_Met'
+        amino_acids['Q'] = 'tRNA_Gln'
+        amino_acids['E'] = 'tRNA_Glu'
+        amino_acids['P'] = 'tRNA_Pro'
+        amino_acids['V'] = 'tRNA_Val'
+        amino_acids['C'] = 'tRNA_Cys'
+        amino_acids['Y'] = 'tRNA_Tyr'
+        amino_acids['H'] = 'tRNA_His'
+        amino_acids['N'] = 'tRNA_Asn'
+        amino_acids['D'] = 'tRNA_Asp'
 
         # Add translation initating reactions
-<<<<<<< HEAD
-        for prot in prots:
-            if prot.name is None:
-                protein = self.knowledge_base.cell.species_types.get_or_create(id = prot.id)
+        for protein in prots:
                 reaction = wc_lang.core.Reaction(
                     id='translation_init_' + protein.id, submodel=submodel)
                 reaction.name = protein.id
@@ -255,15 +115,15 @@
                 reaction.participants.add(
                     specie.species_coefficients.get_or_create(coefficient=-1))
                 specie = self.model.species_types.get_one(
-                    id=IF1.id).species.get_one(compartment=compartment)
-                reaction.participants.add(
-                    specie.species_coefficients.get_or_create(coefficient=-1))
-                specie = self.model.species_types.get_one(
-                    id=IF2.id).species.get_one(compartment=compartment)
-                reaction.participants.add(
-                    specie.species_coefficients.get_or_create(coefficient=-1))
-                specie = self.model.species_types.get_one(
-                    id=IF3.id).species.get_one(compartment=compartment)
+                    id='IF1').species.get_one(compartment=compartment)
+                reaction.participants.add(
+                    specie.species_coefficients.get_or_create(coefficient=-1))
+                specie = self.model.species_types.get_one(
+                    id='IF2').species.get_one(compartment=compartment)
+                reaction.participants.add(
+                    specie.species_coefficients.get_or_create(coefficient=-1))
+                specie = self.model.species_types.get_one(
+                    id='IF3').species.get_one(compartment=compartment)
                 reaction.participants.add(
                     specie.species_coefficients.get_or_create(coefficient=-1))
 
@@ -281,22 +141,20 @@
                 reaction.participants.add(
                     specie.species_coefficients.get_or_create(coefficient=1))
                 specie = self.model.species_types.get_one(
-                    id=IF1.id).species.get_one(compartment=compartment)
-                reaction.participants.add(
-                    specie.species_coefficients.get_or_create(coefficient=1))
-                specie = self.model.species_types.get_one(
-                    id=IF2.id).species.get_one(compartment=compartment)
-                reaction.participants.add(
-                    specie.species_coefficients.get_or_create(coefficient=1))
-                specie = self.model.species_types.get_one(
-                    id=IF3.id).species.get_one(compartment=compartment)
+                    id='IF1').species.get_one(compartment=compartment)
+                reaction.participants.add(
+                    specie.species_coefficients.get_or_create(coefficient=1))
+                specie = self.model.species_types.get_one(
+                    id='IF2').species.get_one(compartment=compartment)
+                reaction.participants.add(
+                    specie.species_coefficients.get_or_create(coefficient=1))
+                specie = self.model.species_types.get_one(
+                    id='IF3').species.get_one(compartment=compartment)
                 reaction.participants.add(
                     specie.species_coefficients.get_or_create(coefficient=1))
 
         # Add translation elongation reactions
-        for prot in prots:
-           if prot.name is None:
-                protein = self.knowledge_base.cell.species_types.get_or_create(id = prot.id)
+        for protein in prots:
                 reaction = wc_lang.core.Reaction(
                     id='translation_elon_' + protein.id, submodel=submodel)
                 reaction.name = protein.id
@@ -308,148 +166,21 @@
                 reaction.participants.add(
                     specie.species_coefficients.get_or_create(coefficient=-1))
                 specie = self.model.species_types.get_one(
-                    id=EFtu.id).species.get_one(compartment=compartment)
+                    id='EFtu').species.get_one(compartment=compartment)
                 reaction.participants.add(
                     specie.species_coefficients.get_or_create(coefficient=-n_steps))
                 specie = self.model.species_types.get_one(
-                    id=EFts.id).species.get_one(compartment=compartment)
+                    id='EFts').species.get_one(compartment=compartment)
                 reaction.participants.add(
                     specie.species_coefficients.get_or_create(coefficient=-n_steps))
                 specie = self.model.species_types.get_one(
-                    id=EFg.id).species.get_one(compartment=compartment)
+                    id='EFg').species.get_one(compartment=compartment)
                 reaction.participants.add(
                     specie.species_coefficients.get_or_create(coefficient=-n_steps))
                 specie = self.model.species_types.get_one(
                     id='gtp').species.get_one(compartment=compartment)
                 reaction.participants.add(
                     specie.species_coefficients.get_or_create(coefficient=-2 * n_steps))
-
-                # tRNAs - add more testing to this bit
-=======
-        for protein in prots:
-            reaction = wc_lang.core.Reaction(
-                id='translation_init_' + protein.id, submodel=submodel)
-            reaction.name = protein.id
-
-            # Adding reaction participants LHS
-            specie = self.model.species_types.get_one(
-                id='complex_70S_IA').species.get_one(compartment=compartment)
-            reaction.participants.add(
-                specie.species_coefficients.get_or_create(coefficient=-1))
-            specie = self.model.species_types.get_one(
-                id='gtp').species.get_one(compartment=compartment)
-            reaction.participants.add(
-                specie.species_coefficients.get_or_create(coefficient=-1))
-            specie = self.model.species_types.get_one(
-                id=IF1).species.get_one(compartment=compartment)
-            reaction.participants.add(
-                specie.species_coefficients.get_or_create(coefficient=-1))
-            specie = self.model.species_types.get_one(
-                id=IF2).species.get_one(compartment=compartment)
-            reaction.participants.add(
-                specie.species_coefficients.get_or_create(coefficient=-1))
-            specie = self.model.species_types.get_one(
-                id=IF3).species.get_one(compartment=compartment)
-            reaction.participants.add(
-                specie.species_coefficients.get_or_create(coefficient=-1))
-
-            # Adding reaction participants RHS
-            specie = self.model.species_types.get_one(
-                id='complex_70S_A').species.get_one(compartment=compartment)
-            reaction.participants.add(
-                specie.species_coefficients.get_or_create(coefficient=1))
-            specie = self.model.species_types.get_one(
-                id='gdp').species.get_one(compartment=compartment)
-            reaction.participants.add(
-                specie.species_coefficients.get_or_create(coefficient=1))
-            specie = self.model.species_types.get_one(
-                id='pi').species.get_one(compartment=compartment)
-            reaction.participants.add(
-                specie.species_coefficients.get_or_create(coefficient=1))
-            specie = self.model.species_types.get_one(
-                id=IF1).species.get_one(compartment=compartment)
-            reaction.participants.add(
-                specie.species_coefficients.get_or_create(coefficient=1))
-            specie = self.model.species_types.get_one(
-                id=IF2).species.get_one(compartment=compartment)
-            reaction.participants.add(
-                specie.species_coefficients.get_or_create(coefficient=1))
-            specie = self.model.species_types.get_one(
-                id=IF3).species.get_one(compartment=compartment)
-            reaction.participants.add(
-                specie.species_coefficients.get_or_create(coefficient=1))
-
-        # Add translation elongation reactions
-        for protein in prots:
-            reaction = wc_lang.core.Reaction(
-                id='translation_elon_' + protein.id, submodel=submodel)
-            reaction.name = protein.id
-            n_steps = len(protein.get_seq())
-
-            # Adding reaction participants LHS
-            specie = self.model.species_types.get_one(
-                id='complex_70S_A').species.get_one(compartment=compartment)
-            reaction.participants.add(
-                specie.species_coefficients.get_or_create(coefficient=-1))
-            specie = self.model.species_types.get_one(
-                id=EFtu).species.get_one(compartment=compartment)
-            reaction.participants.add(
-                specie.species_coefficients.get_or_create(coefficient=-n_steps))
-            specie = self.model.species_types.get_one(
-                id=EFts).species.get_one(compartment=compartment)
-            reaction.participants.add(
-                specie.species_coefficients.get_or_create(coefficient=-n_steps))
-            specie = self.model.species_types.get_one(
-                id=EFg).species.get_one(compartment=compartment)
-            reaction.participants.add(
-                specie.species_coefficients.get_or_create(coefficient=-n_steps))
-            specie = self.model.species_types.get_one(
-                id='gtp').species.get_one(compartment=compartment)
-            reaction.participants.add(
-                specie.species_coefficients.get_or_create(coefficient=-2 * n_steps))
-
-            # tRNAs - add more testing to this bit
-
-            for letter in list(set(str(protein.get_seq()))):
-                if letter == '*':
-                    continue
-
-                n = protein.get_seq().tostring().count(letter)
-                specie = self.model.species_types.get_or_create(
-                    id=amino_acids[letter][1], type=wc_lang.SpeciesTypeType.rna).species.get_or_create(compartment=compartment)
-                reaction.participants.add(
-                    specie.species_coefficients.get_or_create(coefficient=-n))
-
-            # Adding reaction participants RHS
-            specie = self.model.species_types.get_one(
-                id=protein.id+'_att').species.get_one(compartment=compartment)
-            reaction.participants.add(
-                specie.species_coefficients.get_or_create(coefficient=1))
-            specie = self.model.species_types.get_one(
-                id='gdp').species.get_one(compartment=compartment)
-            reaction.participants.add(
-                specie.species_coefficients.get_or_create(coefficient=2 * n_steps))
-            specie = self.model.species_types.get_one(
-                id='pi').species.get_one(compartment=compartment)
-            reaction.participants.add(
-                specie.species_coefficients.get_or_create(coefficient=2 * n_steps))
-            specie = self.model.species_types.get_one(
-                id=EFtu).species.get_one(compartment=compartment)
-            reaction.participants.add(
-                specie.species_coefficients.get_or_create(coefficient=n_steps))
-            specie = self.model.species_types.get_one(
-                id=EFts).species.get_one(compartment=compartment)
-            reaction.participants.add(
-                specie.species_coefficients.get_or_create(coefficient=n_steps))
-            specie = self.model.species_types.get_one(
-                id=EFg).species.get_one(compartment=compartment)
-            reaction.participants.add(
-                specie.species_coefficients.get_or_create(coefficient=n_steps))
-            specie = self.model.species_types.get_one(
-                id='complex_70S_A').species.get_one(compartment=compartment)
-            reaction.participants.add(
-                specie.species_coefficients.get_or_create(coefficient=1))
->>>>>>> 21983a1c
 
                 for letter in list(set(str(protein.get_seq()))):
                     if letter == '*':
@@ -457,17 +188,13 @@
 
                     n = protein.get_seq().tostring().count(letter)
                     specie = self.model.species_types.get_or_create(
-                        id=amino_acids[letter][1], type=wc_lang.SpeciesTypeType.rna).species.get_or_create(compartment=compartment)
+                        id=amino_acids[letter], type=wc_lang.SpeciesTypeType.rna).species.get_or_create(compartment=compartment)
                     reaction.participants.add(
                         specie.species_coefficients.get_or_create(coefficient=-n))
 
                 # Adding reaction participants RHS
                 specie = self.model.species_types.get_one(
-<<<<<<< HEAD
                     id=protein.id+'_att').species.get_one(compartment=compartment)
-=======
-                    id=RF1).species.get_one(compartment=compartment)
->>>>>>> 21983a1c
                 reaction.participants.add(
                     specie.species_coefficients.get_or_create(coefficient=1))
                 specie = self.model.species_types.get_one(
@@ -475,34 +202,28 @@
                 reaction.participants.add(
                     specie.species_coefficients.get_or_create(coefficient=2 * n_steps))
                 specie = self.model.species_types.get_one(
-<<<<<<< HEAD
                     id='pi').species.get_one(compartment=compartment)
                 reaction.participants.add(
                     specie.species_coefficients.get_or_create(coefficient=2 * n_steps))
                 specie = self.model.species_types.get_one(
-                    id=EFtu.id).species.get_one(compartment=compartment)
+                    id='EFtu').species.get_one(compartment=compartment)
                 reaction.participants.add(
                     specie.species_coefficients.get_or_create(coefficient=n_steps))
                 specie = self.model.species_types.get_one(
-                    id=EFts.id).species.get_one(compartment=compartment)
+                    id='EFts').species.get_one(compartment=compartment)
                 reaction.participants.add(
                     specie.species_coefficients.get_or_create(coefficient=n_steps))
                 specie = self.model.species_types.get_one(
-                    id=EFg.id).species.get_one(compartment=compartment)
+                    id='EFg').species.get_one(compartment=compartment)
                 reaction.participants.add(
                     specie.species_coefficients.get_or_create(coefficient=n_steps))
                 specie = self.model.species_types.get_one(
                     id='complex_70S_A').species.get_one(compartment=compartment)
-=======
-                    id=RF1).species.get_one(compartment=compartment)
->>>>>>> 21983a1c
                 reaction.participants.add(
                     specie.species_coefficients.get_or_create(coefficient=1))
 
         # Add translation termination reactions
-        for prot in prots:
-            if prot.name is None:
-                protein = self.knowledge_base.cell.species_types.get_or_create(id = prot.id)
+        for protein in prots:
                 reaction = wc_lang.core.Reaction(
                     id='translation_term_' + protein.id, submodel=submodel)
                 reaction.name = protein.id
@@ -513,68 +234,51 @@
 
                 if stop_codon == 'TAG':
                     specie = self.model.species_types.get_one(
-                        id=RF1.id).species.get_one(compartment=compartment)
+                        id='RF1').species.get_one(compartment=compartment)
                     reaction.participants.add(
                         specie.species_coefficients.get_or_create(coefficient=-1))
                     specie = self.model.species_types.get_one(
-                        id=RF1.id).species.get_one(compartment=compartment)
+                        id='RF1').species.get_one(compartment=compartment)
                     reaction.participants.add(
                         specie.species_coefficients.get_or_create(coefficient=1))
                 elif stop_codon == 'TGA':
                     specie = self.model.species_types.get_one(
-                        id=RF2.id).species.get_one(compartment=compartment)
+                        id='RF2').species.get_one(compartment=compartment)
                     reaction.participants.add(
                         specie.species_coefficients.get_or_create(coefficient=-1))
                     specie = self.model.species_types.get_one(
-                        id=RF2.id).species.get_one(compartment=compartment)
+                        id='RF2').species.get_one(compartment=compartment)
                     reaction.participants.add(
                         specie.species_coefficients.get_or_create(coefficient=1))
                 else:
-                    rList = [RF1, RF2]
+                    rList = ['RF1', 'RF2']
                     RF = random.choice(rList)
                     specie = self.model.species_types.get_one(
-                        id=RF.id).species.get_one(compartment=compartment)
+                        id=RF).species.get_one(compartment=compartment)
                     reaction.participants.add(
                         specie.species_coefficients.get_or_create(coefficient=-1))
                     specie = self.model.species_types.get_one(
-                        id=RF.id).species.get_one(compartment=compartment)
+                        id=RF).species.get_one(compartment=compartment)
                     reaction.participants.add(
                         specie.species_coefficients.get_or_create(coefficient=1))
 
                 specie = self.model.species_types.get_one(
-<<<<<<< HEAD
-                    id=RF3.id).species.get_one(compartment=compartment)
+                    id='RF3').species.get_one(compartment=compartment)
                 reaction.participants.add(
                     specie.species_coefficients.get_or_create(coefficient=-1))
                 specie = self.model.species_types.get_one(
                     id='gtp').species.get_one(compartment=compartment)
-=======
-                    id=RF2).species.get_one(compartment=compartment)
-                reaction.participants.add(
-                    specie.species_coefficients.get_or_create(coefficient=-1))
-                specie = self.model.species_types.get_one(
-                    id=RF2).species.get_one(compartment=compartment)
->>>>>>> 21983a1c
-                reaction.participants.add(
-                    specie.species_coefficients.get_or_create(coefficient=-1))
-                specie = self.model.species_types.get_one(
-<<<<<<< HEAD
+                reaction.participants.add(
+                    specie.species_coefficients.get_or_create(coefficient=-1))
+                specie = self.model.species_types.get_one(
                     id=protein.id+'_att').species.get_one(compartment=compartment)
                 reaction.participants.add(
                     specie.species_coefficients.get_or_create(coefficient=-1))
                 specie = self.model.species_types.get_one(
                     id='complex_70S_A').species.get_one(compartment=compartment)
-=======
-                    id=RF).species.get_one(compartment=compartment)
-                reaction.participants.add(
-                    specie.species_coefficients.get_or_create(coefficient=-1))
-                specie = self.model.species_types.get_one(
-                    id=RF).species.get_one(compartment=compartment)
->>>>>>> 21983a1c
-                reaction.participants.add(
-                    specie.species_coefficients.get_or_create(coefficient=-1))
-
-<<<<<<< HEAD
+                reaction.participants.add(
+                    specie.species_coefficients.get_or_create(coefficient=-1))
+
                 # Adding reaction participants RHS
                 specie = self.model.species_types.get_one(
                     id=protein.id).species.get_one(compartment=compartment)
@@ -589,53 +293,13 @@
                 reaction.participants.add(
                     specie.species_coefficients.get_or_create(coefficient=1))
                 specie = self.model.species_types.get_one(
-                    id=RF3.id).species.get_one(compartment=compartment)
+                    id='RF3').species.get_one(compartment=compartment)
                 reaction.participants.add(
                     specie.species_coefficients.get_or_create(coefficient=1))
                 specie = self.model.species_types.get_one(
                     id='complex_70S_IA').species.get_one(compartment=compartment)
                 reaction.participants.add(
                     specie.species_coefficients.get_or_create(coefficient=1))
-=======
-            specie = self.model.species_types.get_one(
-                id=RF3).species.get_one(compartment=compartment)
-            reaction.participants.add(
-                specie.species_coefficients.get_or_create(coefficient=-1))
-            specie = self.model.species_types.get_one(
-                id='gtp').species.get_one(compartment=compartment)
-            reaction.participants.add(
-                specie.species_coefficients.get_or_create(coefficient=-1))
-            specie = self.model.species_types.get_one(
-                id=protein.id+'_att').species.get_one(compartment=compartment)
-            reaction.participants.add(
-                specie.species_coefficients.get_or_create(coefficient=-1))
-            specie = self.model.species_types.get_one(
-                id='complex_70S_A').species.get_one(compartment=compartment)
-            reaction.participants.add(
-                specie.species_coefficients.get_or_create(coefficient=-1))
-
-            # Adding reaction participants RHS
-            specie = self.model.species_types.get_one(
-                id=protein.id).species.get_one(compartment=compartment)
-            reaction.participants.add(
-                specie.species_coefficients.get_or_create(coefficient=1))
-            specie = self.model.species_types.get_one(
-                id='gdp').species.get_one(compartment=compartment)
-            reaction.participants.add(
-                specie.species_coefficients.get_or_create(coefficient=1))
-            specie = self.model.species_types.get_one(
-                id='pi').species.get_one(compartment=compartment)
-            reaction.participants.add(
-                specie.species_coefficients.get_or_create(coefficient=1))
-            specie = self.model.species_types.get_one(
-                id=RF3).species.get_one(compartment=compartment)
-            reaction.participants.add(
-                specie.species_coefficients.get_or_create(coefficient=1))
-            specie = self.model.species_types.get_one(
-                id='complex_70S_IA').species.get_one(compartment=compartment)
-            reaction.participants.add(
-                specie.species_coefficients.get_or_create(coefficient=1))
->>>>>>> 21983a1c
 
     def gen_rate_laws(self):
         """ Generate the rate laws associate dwith reactions """
