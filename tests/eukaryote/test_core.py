""" Tests of the core of eukaryote model generator

:Author: Yin Hoon Chew <yinhoon.chew@mssm.edu>
:Date: 2019-01-09
:Copyright: 2019, Karr Lab
:License: MIT
"""

from wc_model_gen.eukaryote import core
from wc_model_gen.eukaryote import initialize_model
from wc_utils.util.units import unit_registry
import unittest
import wc_kb


class TestCase(unittest.TestCase):

    def test_generator(self):

        kb = wc_kb.KnowledgeBase()
        cell = kb.cell = wc_kb.Cell()

        cell.parameters.create(id='cell_volume', value=1E-15)
<<<<<<< HEAD
        cell.parameters.create(id='mean_doubling_time', value=20., units=unit_registry.parse_units('hour'))
=======
        cell.parameters.create(id='mean_doubling_time', value=72000., units=unit_registry.parse_units('hour'))
>>>>>>> 8d6277c2

        compartments = {'c': 0.7, 'n': 0.3, 'e': None}
        for k, v in compartments.items():
            cell.compartments.create(id=k, volumetric_fraction=v)

        test_component_generators = [
            initialize_model.InitializeModel
            ]

        gen = core.EukaryoteModelGenerator(kb, component_generators=test_component_generators,
            options={
                'id': 'h1_test',
                'name': 'h1 model',
                'version': '2.3.1',
                'component':{
                    'InitializeModel': {
                        'cell_density': 1100.,
                        'gen_dna': False,
                        'gen_pre_rnas': False,
                        'gen_transcripts': False,
                        'gen_protein': False,
                        'gen_metabolites': False,
                        'gen_complexes': False,
                        'gen_distribution_init_concentrations': False,
                        'gen_observables': False,
                        'gen_kb_reactions': False,
                        'gen_kb_rate_laws': False,
                        }
                    }
                }
            )

        model = gen.run()

        self.assertEqual(model.id, 'h1_test')
        self.assertEqual(model.name, 'h1 model')
        self.assertEqual(model.version, '2.3.1')
        self.assertEqual(model.parameters.get_one(id='mean_doubling_time').value, 72000)
        self.assertEqual(model.parameters.get_one(id='density_n').value, 1100)
        self.assertEqual(model.parameters.get_one(id='density_e').value, 1000)
        self.assertEqual(model.compartments.get_one(id='n').init_volume.mean, 3E-16)
<<<<<<< HEAD
        self.assertEqual(model.compartments.get_one(id='e').init_volume.mean, 1E-10)
=======
        self.assertEqual(model.compartments.get_one(id='e').init_volume.mean,  1040000000)
>>>>>>> 8d6277c2
<|MERGE_RESOLUTION|>--- conflicted
+++ resolved
@@ -21,11 +21,7 @@
         cell = kb.cell = wc_kb.Cell()
 
         cell.parameters.create(id='cell_volume', value=1E-15)
-<<<<<<< HEAD
         cell.parameters.create(id='mean_doubling_time', value=20., units=unit_registry.parse_units('hour'))
-=======
-        cell.parameters.create(id='mean_doubling_time', value=72000., units=unit_registry.parse_units('hour'))
->>>>>>> 8d6277c2
 
         compartments = {'c': 0.7, 'n': 0.3, 'e': None}
         for k, v in compartments.items():
@@ -67,8 +63,4 @@
         self.assertEqual(model.parameters.get_one(id='density_n').value, 1100)
         self.assertEqual(model.parameters.get_one(id='density_e').value, 1000)
         self.assertEqual(model.compartments.get_one(id='n').init_volume.mean, 3E-16)
-<<<<<<< HEAD
-        self.assertEqual(model.compartments.get_one(id='e').init_volume.mean, 1E-10)
-=======
-        self.assertEqual(model.compartments.get_one(id='e').init_volume.mean,  1040000000)
->>>>>>> 8d6277c2
+        self.assertEqual(model.compartments.get_one(id='e').init_volume.mean, 1E-10)