--- conflicted
+++ resolved
@@ -6,11 +6,7 @@
 :License: MIT
 """
 
-<<<<<<< HEAD
-from wc_onto import onto
-=======
 from wc_onto import onto as wc_ontology
->>>>>>> 8d6277c2
 from wc_utils.util.units import unit_registry
 import wc_model_gen.utils as utils
 import math
@@ -33,15 +29,11 @@
 
     def test_gen_michaelis_menten_like_rate_law(self):
         model = wc_lang.Model()
-<<<<<<< HEAD
-        c = wc_lang.Compartment(id='c', init_volume=wc_lang.InitVolume(mean=0.5))
-        c.init_density = wc_lang.Parameter(id='density_' + c.id, value=1.)                
-=======
 
         init_volume = wc_lang.core.InitVolume(distribution=wc_ontology['WC:normal_distribution'], mean=0.5, std=0)
         c = wc_lang.Compartment(id='c', init_volume=init_volume)
         c.init_density = wc_lang.Parameter(id='density_' + c.id, value=1.)
->>>>>>> 8d6277c2
+
         volume = wc_lang.Function(id='volume_' + c.id)
         volume.expression, error = wc_lang.FunctionExpression.deserialize(f'{c.id} / {c.init_density.id}', {
                 wc_lang.Compartment: {c.id: c},
@@ -88,17 +80,10 @@
             '(s6[c] / (s6[c] + K_m_r1_s6 * Avogadro * volume_c))')
         self.assertEqual(set([i.gen_id() for i in rate_law.species]), set(['s1[c]', 's2[c]', 's6[c]']))
         self.assertEqual(set(rate_law.observables), set([modifier1, modifier2]))
-<<<<<<< HEAD
-        self.assertEqual(set(rate_law.parameters), set(parameters))        
-        self.assertEqual(rate_law.parameters.get_one(id='k_cat_r1').type, onto['WC:k_cat'])
-        self.assertEqual(rate_law.parameters.get_one(id='k_cat_r1').units, unit_registry.parse_units('s^-1 molecule^-2'))
-        self.assertEqual(rate_law.parameters.get_one(id='K_m_r1_s2').type, onto['WC:K_m'])
-=======
         self.assertEqual(set(rate_law.parameters), set(parameters))
         self.assertEqual(rate_law.parameters.get_one(id='k_cat_r1').type, wc_ontology['WC:k_cat'])
         self.assertEqual(rate_law.parameters.get_one(id='k_cat_r1').units, unit_registry.parse_units('s^-1 molecule^-2'))
         self.assertEqual(rate_law.parameters.get_one(id='K_m_r1_s2').type, wc_ontology['WC:K_m'])
->>>>>>> 8d6277c2
         self.assertEqual(rate_law.parameters.get_one(id='K_m_r1_s2').units, unit_registry.parse_units('M'))
 
         reaction = wc_lang.Reaction(id='r1', participants=[participant1, participant2, participant4, participant8])
@@ -164,9 +149,9 @@
         self.assertEqual(set([i.gen_id() for i in rate_law.species]), set(['s1[c]', 's2[c]']))
         # self.assertEqual(set(rate_law.observables), set([modifier1, modifier2]))
         self.assertEqual(set(rate_law.parameters), set(parameters))        
-        # self.assertEqual(rate_law.parameters.get_one(id='k_r1').type, onto['WC:k_cat'])
+        # self.assertEqual(rate_law.parameters.get_one(id='k_r1').type, wc_ontology['WC:k_cat'])
         self.assertEqual(rate_law.parameters.get_one(id='this_parameter').units, unit_registry.parse_units('s^-1 * molecule^-1'))
-        # self.assertEqual(rate_law.parameters.get_one(id='K_m_r1_s2').type, onto['WC:K_m'])
+        # self.assertEqual(rate_law.parameters.get_one(id='K_m_r1_s2').type, wc_ontology['WC:K_m'])
         # self.assertEqual(rate_law.parameters.get_one(id='K_m_r1_s2').units, unit_registry.parse_units('M'))
 
         reaction = wc_lang.Reaction(id='Dissociation', participants=[participant1, participant3, participant4])
