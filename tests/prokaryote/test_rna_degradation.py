--- conflicted
+++ resolved
@@ -9,10 +9,7 @@
 
 from test.support import EnvironmentVarGuard
 from wc_model_gen import prokaryote
-<<<<<<< HEAD
-=======
 from wc_onto import onto as wc_ontology
->>>>>>> 8d6277c2
 import math
 import unittest
 import wc_kb
