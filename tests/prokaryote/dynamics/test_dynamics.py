--- conflicted
+++ resolved
@@ -10,11 +10,7 @@
 from wc_model_gen import prokaryote
 from wc_sim.multialgorithm.run_results import RunResults
 from wc_sim.multialgorithm.simulation import Simulation
-<<<<<<< HEAD
-from wc_onto import onto
-=======
 from wc_onto import onto as wc_ontology
->>>>>>> 8d6277c2
 import numpy as np
 import os
 import shutil
@@ -73,11 +69,7 @@
 
         cytosol = self.model.compartments.get_one(id='c')
         rna_ids = []
-<<<<<<< HEAD
-        for rna in self.model.species_types.get(type=onto['WC:RNA']): # RNA
-=======
         for rna in self.model.species_types.get(type=wc_ontology['WC:RNA']): # RNA
->>>>>>> 8d6277c2
             rna_ids.append(rna.species.get_one(compartment=cytosol).id)
 
         avg_init_rna_cn = np.mean(df.loc[0.0, rna_ids].values)
