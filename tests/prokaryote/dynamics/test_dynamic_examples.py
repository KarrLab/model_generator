""" Testing that toy models behave as expected

:Author: Balazs Szigeti <balazs.szigeti@mssm.edu>
:Date: 2019-01-25
:Copyright: 2019, Karr Lab
:License: MIT
"""

from test.support import EnvironmentVarGuard
from wc_model_gen import prokaryote
from wc_sim.multialgorithm.run_results import RunResults
from wc_sim.multialgorithm.simulation import Simulation
<<<<<<< HEAD
=======
from wc_lang.core import ChemicalStructure
from wc_onto import onto as wc_ontology
>>>>>>> 8d6277c2
from wc_utils.util.units import unit_registry
import numpy as np
import shutil
import tempfile
import unittest
import wc_kb_gen
import wc_lang
import wc_kb
import os


class DynamicsTestCase(unittest.TestCase):

    @classmethod
    def setUpClass(cls):
        cls.tmp_dirname = tempfile.mkdtemp()

        cls.model = wc_lang.core.Model(id='flat_rate_transfer_model', version='1.0.0')
        model = cls.model

        # Create submodels
        submodel = model.submodels.create(id='transfer')

        # Construct compartments
<<<<<<< HEAD
        init_volume = wc_lang.InitVolume(mean=1E-15)
        comp_A = model.compartments.create(id='A', name='A', init_volume=init_volume)
        comp_A.init_density = model.parameters.create(id='density_A', value=1100., units=unit_registry.parse_units('g l^-1'))
        comp_B = model.compartments.create(id='B', name='B', init_volume=init_volume)
        comp_B.init_density = model.parameters.create(id='density_B', value=1100., units=unit_registry.parse_units('g l^-1'))

        # Construct species / species types
        structure = wc_lang.ChemicalStructure(charge=0)

=======
        init_volume_A = wc_lang.core.InitVolume(distribution=wc_ontology['WC:normal_distribution'], mean=1E-15, std=0)
        comp_A = model.compartments.create(id='A', name='A', init_volume=init_volume_A)
        comp_A.init_density = model.parameters.create(id='density_A', value=1100., units=unit_registry.parse_units('g l^-1'))

        init_volume_B = wc_lang.core.InitVolume(distribution=wc_ontology['WC:normal_distribution'], mean=1.1E-15, std=0)
        comp_B = model.compartments.create(id='B', name='B', init_volume=init_volume_B)
        comp_B.init_density = model.parameters.create(id='density_B', value=1100., units=unit_registry.parse_units('g l^-1'))

        # Construct species / species types
        structure = ChemicalStructure(charge=0, molecular_weight=1)
>>>>>>> 8d6277c2
        species_type1 = model.species_types.create(id='st1', structure=structure)
        specie1A = model.species.create(species_type=species_type1, compartment=comp_A)
        specie1B = model.species.create(species_type=species_type1, compartment=comp_B)
        specie1A.id = specie1A.gen_id()
        specie1B.id = specie1B.gen_id()

<<<<<<< HEAD
=======
        structure = ChemicalStructure(charge=0, molecular_weight=2)
>>>>>>> 8d6277c2
        species_type2 = model.species_types.create(id='st2', structure=structure)
        specie2A = model.species.create(species_type=species_type2, compartment=comp_A)
        specie2B = model.species.create(species_type=species_type2, compartment=comp_B)
        specie2A.id = specie2A.gen_id()
        specie2B.id = specie2B.gen_id()

<<<<<<< HEAD
=======
        structure = ChemicalStructure(charge=0, molecular_weight=3)
>>>>>>> 8d6277c2
        species_type3 = model.species_types.create(id='st3', structure=structure)
        specie3A = model.species.create(species_type=species_type3, compartment=comp_A)
        specie3B = model.species.create(species_type=species_type3, compartment=comp_B)
        specie3A.id = specie3A.gen_id()
        specie3B.id = specie3B.gen_id()

        # Define init concentration distributions
        model.distribution_init_concentrations.create(
            id = 'dist-init-conc-st1[A]',
            species = specie1A,
            mean = 300,
            std = 0,
            units = unit_registry.parse_units('molecules'))
        model.distribution_init_concentrations.create(
            id = 'dist-init-conc-st1[B]',
            species = specie1B,
            mean = 0,
            std = 0,
            units = unit_registry.parse_units('molecules'))
        model.distribution_init_concentrations.create(
            id = 'dist-init-conc-st2[A]',
            species = specie2A,
            mean = 0,
            std = 0,
            units = unit_registry.parse_units('molecules'))
        model.distribution_init_concentrations.create(
            id = 'dist-init-conc-st2[B]',
            species = specie2B,
            mean = 200,
            std = 0,
            units = unit_registry.parse_units('molecules'))
        model.distribution_init_concentrations.create(
            id = 'dist-init-conc-st3[A]',
            species = specie3A,
            mean = 100,
            std = 0,
            units = unit_registry.parse_units('molecules'))
        model.distribution_init_concentrations.create(
            id = 'dist-init-conc-st3[B]',
            species = specie3B,
            mean = 100,
            std = 0,
            units = unit_registry.parse_units('molecules'))

        # Define reactions
        reaction1 = model.reactions.create(submodel=submodel, id='transfer_1A1B', name = 'transfer_1A1B', participants =[])
        reaction1.participants.add(specie1A.species_coefficients.get_or_create(coefficient=-1))
        reaction1.participants.add(specie1B.species_coefficients.get_or_create(coefficient=1))

        reaction2 = model.reactions.create(submodel=submodel, id='transfer_2B2A', name = 'transfer_2B2A', participants =[])
        reaction2.participants.add(specie2A.species_coefficients.get_or_create(coefficient=1))
        reaction2.participants.add(specie2B.species_coefficients.get_or_create(coefficient=-1))

        reaction3 = model.reactions.create(submodel=submodel, id='transfer_3A3B', name = 'transfer_3A3B', participants =[], reversible = True)
        reaction3.participants.add(specie3A.species_coefficients.get_or_create(coefficient=1))
        reaction3.participants.add(specie3B.species_coefficients.get_or_create(coefficient=-1))

        # Define rate laws
        k_cat_r1 = model.parameters.create(id='k_cat_r1', value=1, units=unit_registry.parse_units('1 / second'))
        k_cat_r2 = model.parameters.create(id='k_cat_r2', value=2, units=unit_registry.parse_units('1 / second'))
        k_cat_r3 = model.parameters.create(id='k_cat_r3', value=4, units=unit_registry.parse_units('1 / second'))

        rate_law1 = model.rate_laws.create(id='transfer_1A1B-forward', reaction=reaction1, direction=wc_lang.RateLawDirection.forward)
        rate_law2 = model.rate_laws.create(id='transfer_2B2A-forward', reaction=reaction2, direction=wc_lang.RateLawDirection.forward)
        rate_law3f = model.rate_laws.create(id='transfer_3A3B-forward', reaction=reaction3, direction=wc_lang.RateLawDirection.forward)
        rate_law3b = model.rate_laws.create(id='transfer_3A3B-backward', reaction=reaction3, direction=wc_lang.RateLawDirection.backward)

        objects = {wc_lang.Parameter: {
                         k_cat_r1.id: k_cat_r1,
                         k_cat_r2.id: k_cat_r2,
                         k_cat_r3.id: k_cat_r3},
                   wc_lang.Species: {
                        specie1A.id: specie1A,
                        specie1B.id: specie1B,
                        specie2A.id: specie2A,
                        specie2B.id: specie2B,
                        specie3A.id: specie3A,
                        specie3B.id: specie3B}}

        rate_law1.expression, error = wc_lang.RateLawExpression.deserialize('k_cat_r1', objects)
        rate_law2.expression, error = wc_lang.RateLawExpression.deserialize('k_cat_r2', objects)
        rate_law3f.expression, error = wc_lang.RateLawExpression.deserialize('k_cat_r3', objects)
        rate_law3b.expression, error = wc_lang.RateLawExpression.deserialize('k_cat_r3', objects)

    @classmethod
    def tearDownClass(cls):
        shutil.rmtree(cls.tmp_dirname)

    @unittest.skip('ValueError: cannot set WRITEABLE flag to True of this array')
    def test_flat_rates(self):
        model = self.model

        end_time          = 400
        checkpoint_period = 10
        simulation = Simulation(model)

        results = simulation.run(end_time, self.tmp_dirname, checkpoint_period)

        self.assertIsInstance(results, tuple)
        self.assertTrue(len(results)==2)<|MERGE_RESOLUTION|>--- conflicted
+++ resolved
@@ -10,11 +10,8 @@
 from wc_model_gen import prokaryote
 from wc_sim.multialgorithm.run_results import RunResults
 from wc_sim.multialgorithm.simulation import Simulation
-<<<<<<< HEAD
-=======
 from wc_lang.core import ChemicalStructure
 from wc_onto import onto as wc_ontology
->>>>>>> 8d6277c2
 from wc_utils.util.units import unit_registry
 import numpy as np
 import shutil
@@ -39,17 +36,6 @@
         submodel = model.submodels.create(id='transfer')
 
         # Construct compartments
-<<<<<<< HEAD
-        init_volume = wc_lang.InitVolume(mean=1E-15)
-        comp_A = model.compartments.create(id='A', name='A', init_volume=init_volume)
-        comp_A.init_density = model.parameters.create(id='density_A', value=1100., units=unit_registry.parse_units('g l^-1'))
-        comp_B = model.compartments.create(id='B', name='B', init_volume=init_volume)
-        comp_B.init_density = model.parameters.create(id='density_B', value=1100., units=unit_registry.parse_units('g l^-1'))
-
-        # Construct species / species types
-        structure = wc_lang.ChemicalStructure(charge=0)
-
-=======
         init_volume_A = wc_lang.core.InitVolume(distribution=wc_ontology['WC:normal_distribution'], mean=1E-15, std=0)
         comp_A = model.compartments.create(id='A', name='A', init_volume=init_volume_A)
         comp_A.init_density = model.parameters.create(id='density_A', value=1100., units=unit_registry.parse_units('g l^-1'))
@@ -60,27 +46,20 @@
 
         # Construct species / species types
         structure = ChemicalStructure(charge=0, molecular_weight=1)
->>>>>>> 8d6277c2
         species_type1 = model.species_types.create(id='st1', structure=structure)
         specie1A = model.species.create(species_type=species_type1, compartment=comp_A)
         specie1B = model.species.create(species_type=species_type1, compartment=comp_B)
         specie1A.id = specie1A.gen_id()
         specie1B.id = specie1B.gen_id()
 
-<<<<<<< HEAD
-=======
         structure = ChemicalStructure(charge=0, molecular_weight=2)
->>>>>>> 8d6277c2
         species_type2 = model.species_types.create(id='st2', structure=structure)
         specie2A = model.species.create(species_type=species_type2, compartment=comp_A)
         specie2B = model.species.create(species_type=species_type2, compartment=comp_B)
         specie2A.id = specie2A.gen_id()
         specie2B.id = specie2B.gen_id()
 
-<<<<<<< HEAD
-=======
         structure = ChemicalStructure(charge=0, molecular_weight=3)
->>>>>>> 8d6277c2
         species_type3 = model.species_types.create(id='st3', structure=structure)
         specie3A = model.species.create(species_type=species_type3, compartment=comp_A)
         specie3B = model.species.create(species_type=species_type3, compartment=comp_B)
